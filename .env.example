--- conflicted
+++ resolved
@@ -120,10 +120,6 @@
 # Optional: For development/testing with Personal Access Token
 FIGMA_PAT=""
 
-<<<<<<< HEAD
-# Email Notifications
-RESEND_API_KEY="re_..."
-=======
 # Live streaming status (homepage badge)
 # Secret for webhook POST auth (use a long random string)
 LIVE_STATUS_SECRET="replace-with-strong-secret"
@@ -136,5 +132,7 @@
 
 # Admin notifications
 # Email to receive notifications for new user signups (defaults to jack@bazaar.it)
->>>>>>> 9d130827
-ADMIN_NOTIFICATION_EMAIL="jack@bazaar.it"+ADMIN_NOTIFICATION_EMAIL="jack@bazaar.it"
+
+# Email Notifications
+RESEND_API_KEY="re_..."