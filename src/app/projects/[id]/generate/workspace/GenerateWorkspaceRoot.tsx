--- conflicted
+++ resolved
@@ -134,13 +134,8 @@
               ref={workspaceContentAreaRef}
               projectId={projectId}
               initialProps={initialProps}
-<<<<<<< HEAD
-              projects={initialProjects}
-              onProjectTitleUpdate={setTitle}
-=======
               projects={userProjects}
               onProjectRename={handleProjectRenamed}
->>>>>>> ef4c2b32
             />
           </div>
         </div>
@@ -149,7 +144,6 @@
         <div 
           className="absolute left-[10px] top-0 bottom-[10px] z-40">
           <GenerateSidebar
-            projects={userProjects}
             currentProjectId={projectId}
             onAddPanel={handleAddPanel}
             isCollapsed={!isSidebarExpanded}
