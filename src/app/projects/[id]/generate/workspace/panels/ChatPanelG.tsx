--- conflicted
+++ resolved
@@ -874,11 +874,7 @@
                     : "bg-muted"
                 }`}
               >
-<<<<<<< HEAD
                 <CardContent className="px-3">
-=======
-                <CardContent className="px-3"> 
->>>>>>> 326786ff
                   <div className="space-y-1">
                     {/* 🚨 NEW: Show uploaded images for user messages */}
                     {msg.isUser && msg.imageUrls && msg.imageUrls.length > 0 && (
