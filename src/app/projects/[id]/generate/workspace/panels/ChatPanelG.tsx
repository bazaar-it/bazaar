// src/app/projects/[id]/generate/workspace/panels/ChatPanelG.tsx
"use client";

import React, { useState, useEffect, useRef, useCallback, useMemo } from 'react';
import { Button } from "~/components/ui/button";
import { Tooltip, TooltipContent, TooltipProvider, TooltipTrigger } from "~/components/ui/tooltip";
import { api } from "~/trpc/react";
import { useVideoState } from '~/stores/videoState';
import { nanoid } from 'nanoid';
import { toast } from 'sonner';
import { Loader2, Send, ImageIcon, Sparkles, Github, X } from 'lucide-react';
import { Icon } from '@iconify/react';
import { cn } from "~/lib/cn";
import { ChatMessage } from "~/components/chat/ChatMessage";
import { GeneratingMessage } from "~/components/chat/GeneratingMessage";
import { MediaUpload, type UploadedMedia, createMediaUploadHandlers } from "~/components/chat/MediaUpload";
import { type DraftAttachment, type DbMessage } from "~/stores/videoState";
import { AudioTrimPanel } from "~/components/audio/AudioTrimPanel";
import { VoiceInput } from "~/components/chat/VoiceInput";
import { AssetMentionAutocomplete } from "~/components/chat/AssetMentionAutocomplete";

import { 
  parseAssetMentions, 
  resolveAssetMentions, 
  getAssetSuggestions, 
  getMentionContext,
  type AssetMention 
} from "~/lib/utils/asset-mentions";
import { useAutoFix } from "~/hooks/use-auto-fix";
import { useSSEGeneration } from "~/hooks/use-sse-generation";
import { PurchaseModal } from "~/components/purchase/PurchaseModal";
import { extractYouTubeUrl } from "~/brain/tools/youtube-analyzer";
import { useIsMobile } from "~/hooks/use-breakpoint";
<<<<<<< HEAD
import { FEATURES } from "~/config/features";
=======
import { sceneSyncHelpers } from "~/lib/sync/sceneSync";
>>>>>>> b6cc29c8


// Component message representation for UI display
interface ComponentMessage {
  id: string;
  content: string;
  isUser: boolean;
  timestamp: Date;
  status?: "pending" | "error" | "success" | "building" | "tool_calling";
  kind?: "text" | "error" | "status" | "tool_result" | "scene_plan";
  imageUrls?: string[];
  videoUrls?: string[];
  audioUrls?: string[];
}

interface ChatPanelGProps {
  projectId: string;
  selectedSceneId: string | null;
  onSceneGenerated?: (sceneId: string) => void;
  userId?: string;
}

// Helper functions to convert between UploadedMedia and DraftAttachment
const convertToDraftAttachment = (media: UploadedMedia): DraftAttachment => ({
  id: media.id,
  status: media.status,
  url: media.url,
  error: media.error,
  type: media.type,
  isLoaded: media.isLoaded,
  duration: media.duration,
  name: media.file.name,
  fileName: media.file.name,
  fileSize: media.file.size,
  mimeType: media.file.type,
});

const convertFromDraftAttachment = (draft: DraftAttachment): UploadedMedia => ({
  id: draft.id,
  file: new File([], draft.fileName || 'file', { type: draft.mimeType || 'application/octet-stream' }),
  status: draft.status,
  url: draft.url,
  error: draft.error,
  type: draft.type,
  isLoaded: draft.isLoaded,
  duration: draft.duration,
});

export default function ChatPanelG({
  projectId,
  selectedSceneId,
  onSceneGenerated,
  userId,
}: ChatPanelGProps) {
  const isMobile = useIsMobile();
  // Get draft message and attachments from store to persist across panel changes
  const EMPTY_ATTACHMENTS: DraftAttachment[] = React.useMemo(() => [], []);
  const draftMessage = useVideoState((state) => state.projects[projectId]?.draftMessage || '');
  const draftAttachments = useVideoState((state) => state.projects[projectId]?.draftAttachments ?? EMPTY_ATTACHMENTS);
  const setDraftMessage = useVideoState((state) => state.setDraftMessage);
  const setDraftAttachments = useVideoState((state) => state.setDraftAttachments);
  const clearDraft = useVideoState((state) => state.clearDraft);
  const [message, setMessage] = useState(draftMessage);
  const [isGenerating, setIsGenerating] = useState(false);
  const [generationPhase, setGenerationPhase] = useState<'thinking' | 'generating'>('thinking');
  const [generationComplete, setGenerationComplete] = useState(false);
  const [isEnhancing, setIsEnhancing] = useState(false);
  const [isPurchaseModalOpen, setIsPurchaseModalOpen] = useState(false);
  
  // Asset mention state
  const [mentionSuggestions, setMentionSuggestions] = useState<AssetMention[]>([]);
  const [mentionSelectedIndex, setMentionSelectedIndex] = useState(0);
  const [showMentionAutocomplete, setShowMentionAutocomplete] = useState(false);
  const activeAssistantMessageIdRef = useRef<string | null>(null);
  const messagesEndRef = useRef<HTMLDivElement>(null);
  const chatContainerRef = useRef<HTMLDivElement>(null);
  const inputRef = useRef<HTMLInputElement>(null);
  
  
  // Use draft attachments from VideoState instead of local state
  const [uploadedImages, setUploadedImages] = useState<UploadedMedia[]>(
    draftAttachments.map(convertFromDraftAttachment)
  );
  const [selectedIcons, setSelectedIcons] = useState<string[]>([]); // Track selected icons
  const [selectedScenes, setSelectedScenes] = useState<{ id: string; index: number; name: string }[]>([]); // Dragged scene mentions
  const [hiddenAttachments, setHiddenAttachments] = useState<{type: 'icon' | 'media', data: string, name?: string}[]>([]); // Hidden attachments not shown in message text
  const [isDragOver, setIsDragOver] = useState(false);
  const fileInputRef = useRef<HTMLInputElement>(null);
  
  // GitHub mode state - smart auto-detection
  const [isGitHubMode, setIsGitHubMode] = useState(false);
  const [githubModeSource, setGitHubModeSource] = useState<'manual' | 'drag' | 'auto' | null>(null);
  
  // Figma mode state - smart auto-detection
  const [isFigmaMode, setIsFigmaMode] = useState(false);
  const [figmaModeSource, setFigmaModeSource] = useState<'manual' | 'drag' | 'auto' | null>(null);
  
  // 🚨 NEW: Auto-expanding textarea state
  const textareaRef = useRef<HTMLTextAreaElement>(null);
  
  // Character limit for URL safety (12KB for Vercel)
  const SAFE_CHARACTER_LIMIT = 12000;
  
  // Fetch user assets for @mentions
  const { data: userAssets } = api.project.getUserUploads.useQuery();
  const linkAssetMutation = api.project.linkAssetToProject.useMutation();
  const linkedAssetIdsRef = useRef<Set<string>>(new Set());
  const pendingLinkPromisesRef = useRef<Set<Promise<void>>>(new Set());

  const trackLinkPromise = useCallback((promise: Promise<void> | undefined | null) => {
    if (!promise) return promise ?? undefined;
    pendingLinkPromisesRef.current.add(promise);
    promise.finally(() => {
      pendingLinkPromisesRef.current.delete(promise);
    });
    return promise;
  }, []);

  const normalizeAssetUrl = useCallback((url?: string | null) => {
    if (!url) return '';
    try {
      const parsed = new URL(url, typeof window !== 'undefined' ? window.location.href : undefined);
      return `${parsed.origin}${parsed.pathname}`;
    } catch {
      const hashStripped = url.split('#')[0] ?? url;
      return hashStripped.split('?')[0] ?? hashStripped;
    }
  }, []);

  const assetUrlToId = useMemo(() => {
    const map = new Map<string, string>();
    if (userAssets?.assets) {
      for (const asset of userAssets.assets) {
        if (!asset?.url || !asset?.id) continue;
        map.set(asset.url, asset.id);
        const normalized = normalizeAssetUrl(asset.url);
        if (normalized && normalized !== asset.url) {
          map.set(normalized, asset.id);
        }
      }
    }
    return map;
  }, [normalizeAssetUrl, userAssets]);

  const linkAssetById = useCallback(async (assetId?: string | null) => {
    if (!assetId) return;
    if (linkedAssetIdsRef.current.has(assetId)) return;
    linkedAssetIdsRef.current.add(assetId);
    try {
      await linkAssetMutation.mutateAsync({ projectId, assetId });
    } catch (error) {
      console.warn('[ChatPanelG] Failed to link asset to project:', error);
      linkedAssetIdsRef.current.delete(assetId);
    }
  }, [linkAssetMutation, projectId]);

  const linkAssetByUrl = useCallback(async (url?: string | null) => {
    if (!url) return;
    const direct = assetUrlToId.get(url);
    const normalized = assetUrlToId.get(normalizeAssetUrl(url));
    const assetId = direct ?? normalized;
    if (assetId) {
      await linkAssetById(assetId);
    }
  }, [assetUrlToId, normalizeAssetUrl, linkAssetById]);

  const linkAssetFromTransfer = useCallback((dataTransfer: DataTransfer | null, fallbackUrl?: string | null) => {
    const promise = (async () => {
      if (!dataTransfer) {
        await linkAssetByUrl(fallbackUrl ?? undefined);
        return;
      }

      let candidateUrl = fallbackUrl ?? undefined;
      let assetId: string | undefined;

      const jsonPayload = dataTransfer.getData('application/bazaar-asset');
      if (jsonPayload) {
        try {
          const parsed = JSON.parse(jsonPayload);
          if (parsed?.id) assetId = parsed.id;
          if (!candidateUrl && typeof parsed?.url === 'string') candidateUrl = parsed.url;
        } catch {
          // ignore malformed payloads
        }
      }

      const explicitId = dataTransfer.getData('asset/id');
      if (explicitId) {
        assetId = explicitId;
      }

      if (assetId) {
        await linkAssetById(assetId);
        return;
      }

      if (!candidateUrl) {
        const transferUrl = dataTransfer.getData('text/plain') || dataTransfer.getData('text/uri-list');
        if (transferUrl) {
          candidateUrl = transferUrl;
        }
      }

      await linkAssetByUrl(candidateUrl);
    })();

    return trackLinkPromise(promise);
  }, [linkAssetById, linkAssetByUrl, trackLinkPromise]);
  

  
  // Check if user has GitHub connected and get discovered components
  const { data: githubConnection } = api.github.getConnection.useQuery();
  const { data: discoveredComponents } = api.githubDiscovery.discoverComponents.useQuery(
    { forceRefresh: false },
    { enabled: !!githubConnection?.isConnected }
  );

  // Get video state and current scenes
  const { getCurrentProps, replace, updateAndRefresh, getProjectChatHistory, addUserMessage, addAssistantMessage, updateMessage, updateScene, removeMessage, setSceneGenerating, updateProjectAudio, syncDbMessages } = useVideoState();
  const currentProps = getCurrentProps();
  const scenes = currentProps?.scenes || [];
  
  // 🚨 SIMPLIFIED: Scene context logic - let Brain LLM handle scene targeting
  const selectedScene = selectedSceneId ? scenes.find((s: any) => s.id === selectedSceneId) : null;
  
  // ✅ SINGLE SOURCE OF TRUTH: Use only VideoState for messages
  // Load messages from database on mount
  const { data: dbMessages } = api.chat.getMessages.useQuery({ 
    projectId 
  }, {
    refetchOnWindowFocus: false,
    staleTime: 5 * 60 * 1000, // 5 minute cache
  });

  const messages = getProjectChatHistory(projectId);
  
  // Debug: Log messages to check for duplicates
  // Commented out to prevent re-render spam
  // console.log('[ChatPanelG] Messages from VideoState:', messages.length);
  
  // Sync database messages to VideoState when loaded
  useEffect(() => {
    if (dbMessages && dbMessages.length > 0) {
      console.log('[ChatPanelG] Syncing database messages to VideoState:', dbMessages.length);
      const typedMessages: DbMessage[] = dbMessages.map(msg => ({
        ...msg,
        role: msg.role as 'user' | 'assistant',
        kind: msg.kind as 'status' | 'text' | 'error' | 'tool_result' | 'scene_plan' | undefined
      }));
      syncDbMessages(projectId, typedMessages);
    }
  }, [dbMessages, projectId, syncDbMessages]);


  // Helper: sanitize content for display (hide machine-only tokens)
  const sanitizeForDisplay = useCallback((text: string, isUser: boolean) => {
    if (!text) return text;
    let out = text;
    if (isUser) {
      // Remove scene targeting hints from display
      out = out.replace(/\n?Use these specific scenes:[^\n]*\n?/gi, '\n');
      out = out.replace(/\[scene:[^\]]+\]/gi, '');
      // Collapse extra whitespace
      out = out.replace(/\n{3,}/g, '\n\n').replace(/\s{2,}/g, ' ').trim();
    }
    return out;
  }, []);

  // Convert VideoState messages to component format for rendering
  const componentMessages: ComponentMessage[] = useMemo(() => {
    // ✅ DEDUPLICATE: Remove duplicate messages by ID to prevent React key errors
    const uniqueMessages = messages.filter((msg, index, array) => 
      array.findIndex(m => m.id === msg.id) === index
    );
    
    // Removed console.log to prevent re-render spam
    
    return uniqueMessages.map(msg => ({
      id: msg.id,
      content: sanitizeForDisplay(msg.message, msg.isUser),
      isUser: msg.isUser,
      timestamp: new Date(msg.timestamp),
      status: msg.status,
      kind: msg.kind,
      imageUrls: msg.imageUrls,
      videoUrls: msg.videoUrls,
      audioUrls: msg.audioUrls,
    }));
  }, [messages, sanitizeForDisplay]);

  // ✅ BATCH LOADING: Get iterations for all messages at once
  const messageIds = componentMessages
    .filter(m => !m.isUser && m.id && !m.id.startsWith('_') && !m.id.startsWith('temp-') && !m.id.startsWith('optimistic-') && !m.id.startsWith('system-') && !m.id.startsWith('user-'))
    .map(m => m.id)
    .filter(id => id && id.length > 0); // Additional validation to ensure no empty IDs

  const { data: messageIterations } = api.generation.getBatchMessageIterations.useQuery(
    { messageIds },
    { 
      enabled: messageIds.length > 0,
      staleTime: 0, // Always fetch fresh data to ensure restore button shows immediately
      refetchInterval: false, // Don't poll, but always get fresh data on mount/invalidation
    }
  );

  // ✅ CORRECT: Use the generation endpoint that goes through Brain Orchestrator
  const generateSceneMutation = api.generation.generateScene.useMutation({
    onSettled: async () => {
      // Invalidate iterations query after any scene operation to ensure restore button appears
      await utils.generation.getBatchMessageIterations.invalidate();
    }
  });

  // Auto-scroll function
  const scrollToBottom = useCallback(() => {
    if (chatContainerRef.current) {
      chatContainerRef.current.scrollTop = chatContainerRef.current.scrollHeight;
    }
  }, []);
  
  // 🚨 CRITICAL FIX: Use getProjectScenes instead of getById to get actual scene data
  const { data: scenesData, refetch: refetchScenes } = api.generation.getProjectScenes.useQuery(
    { projectId: projectId },
    { 
      staleTime: 30000, // Cache for 30 seconds
    }
  );

  // 🚨 NEW: Get tRPC utils for cache invalidation
  const utils = api.useUtils();

  // Ensure any cached uploaded URLs from the user library are linked to the current project
  useEffect(() => {
    uploadedImages.forEach((media) => {
      if (media.url) {
        trackLinkPromise(linkAssetByUrl(media.url));
      }
    });
  }, [linkAssetByUrl, trackLinkPromise, uploadedImages]);
  
  // Use auto-fix hook early to ensure consistent hook order
  // IMPORTANT: This must be called before any conditional logic
  useAutoFix(projectId, scenes);
  
  // Helper function to convert database scenes to InputProps format (same as page.tsx)
  const convertDbScenesToInputProps = useCallback((dbScenes: any[]) => {
    let currentStart = 0;
    const convertedScenes = dbScenes.map((dbScene) => {
      const sceneDuration = dbScene.duration || 150; 
      const scene = {
        id: dbScene.id,
        type: 'custom' as const,
        start: currentStart,
        duration: sceneDuration,
        data: {
          code: dbScene.tsxCode,
          tsxCode: dbScene.tsxCode,
          jsCode: (dbScene as any).jsCode,
          name: dbScene.name,
          componentId: dbScene.id,
          props: dbScene.props || {}
        }
      };
      currentStart += sceneDuration;
      return scene;
    });
    
    return {
      meta: {
        title: currentProps?.meta?.title || 'New Project',
        duration: currentStart,
        backgroundColor: currentProps?.meta?.backgroundColor || '#000000'
      },
      scenes: convertedScenes
    };
  }, [currentProps]);

  // 🚨 FIX: Smart auto-scroll that respects user scroll position
  const [userHasScrolled, setUserHasScrolled] = useState(false);
  const [shouldAutoScroll, setShouldAutoScroll] = useState(true);
  
  // Detect when user manually scrolls
  const handleScroll = useCallback(() => {
    if (chatContainerRef.current) {
      const { scrollTop, scrollHeight, clientHeight } = chatContainerRef.current;
      const isAtBottom = scrollHeight - scrollTop - clientHeight < 10; // 10px threshold
      
      if (!isAtBottom && !userHasScrolled) {
        setUserHasScrolled(true);
        setShouldAutoScroll(false);
      } else if (isAtBottom && userHasScrolled) {
        setUserHasScrolled(false);
        setShouldAutoScroll(true);
      }
    }
  }, [userHasScrolled]);
  
  // Auto-scroll only when appropriate
  useEffect(() => {
    if (shouldAutoScroll && !userHasScrolled) {
      requestAnimationFrame(() => {
        scrollToBottom();
      });
    }
  }, [componentMessages, shouldAutoScroll, userHasScrolled, scrollToBottom]);

  
  // 🚀 [TICKET-006] Retry logic with exponential backoff
  const retryWithBackoff = async <T,>(
    fn: () => Promise<T>,
    retries = 3,
    delay = 1000
  ): Promise<T> => {
    try {
      return await fn();
    } catch (error) {
      if (retries === 0) throw error;
      
      console.log(`[ChatPanelG] 🔄 Retrying in ${delay}ms... (${retries} attempts left)`);
      await new Promise(resolve => setTimeout(resolve, delay));
      return retryWithBackoff(fn, retries - 1, delay * 2);
    }
  };

  // Simple, honest loading message
  const getInitialLoadingMessage = () => {
    return "Processing your request...";
  };

  // Smart GitHub component detection
  const checkForGitHubComponents = useCallback((text: string): boolean => {
    if (!githubConnection?.isConnected || !discoveredComponents) return false;
    
    // Get all component names from discovered components
    const componentNames = new Set<string>();
    Object.values(discoveredComponents).forEach((components: any[]) => {
      components.forEach((comp: any) => {
        componentNames.add(comp.name.toLowerCase());
      });
    });
    
    // Check if message mentions any discovered component
    const lowerText = text.toLowerCase();
    for (const compName of componentNames) {
      if (lowerText.includes(compName)) {
        return true;
      }
    }
    
    // Check for explicit paths
    if (lowerText.includes('src/') || lowerText.includes('components/')) {
      return true;
    }
    
    return false;
  }, [githubConnection, discoveredComponents]);
  
  // Smart Figma component detection
  const checkForFigmaComponents = useCallback((text: string): boolean => {
    const lowerText = text.toLowerCase();
    
    // Check for Figma-specific keywords and patterns
    const figmaPatterns = [
      /figma\s+(design|component|frame|layer)/i,
      /my\s+figma\s+/i,
      /from\s+figma/i,
      /figma\s+file/i,
      /design\s+"[^"]+"/i, // Design names in quotes
      /\(ID:\s*[\w:]+\)/i, // Figma ID pattern
    ];
    
    return figmaPatterns.some(pattern => pattern.test(text));
  }, []);
  
  // ✅ HYBRID APPROACH: SSE for messages, mutation for generation
  const handleSubmit = async (e: React.FormEvent) => {
    e.preventDefault();
    if (!message.trim() || isGenerating) return;

    // Block sending while any attachments are still uploading to avoid losing media
    const uploadingCount = uploadedImages.filter((m) => m.status === 'uploading').length;
    if (uploadingCount > 0) {
      toast.warning(`Uploading ${uploadingCount} file${uploadingCount > 1 ? 's' : ''}… I\'ll send once done.`);
      return;
    }

    if (pendingLinkPromisesRef.current.size > 0) {
      try {
        await Promise.all(Array.from(pendingLinkPromisesRef.current));
      } catch (error) {
        console.warn('[ChatPanelG] Failed to link assets before submit:', error);
      }
    }

    let trimmedMessage = message.trim();
    const originalMessage = trimmedMessage; // Keep original for display
    
    // Smart GitHub mode detection
    if (githubModeSource !== 'manual' && checkForGitHubComponents(trimmedMessage)) {
      setIsGitHubMode(true);
      setGitHubModeSource('auto');
      toast.info('GitHub mode auto-enabled for component');
    }
    
    // Smart Figma mode detection
    if (figmaModeSource !== 'manual' && checkForFigmaComponents(trimmedMessage)) {
      setIsFigmaMode(true);
      setFigmaModeSource('auto');
      toast.info('Figma mode auto-enabled for design');
    }
    
    // Process hidden attachments (icons from MediaPanel)
    const hiddenIconRefs = hiddenAttachments
      .filter(att => att.type === 'icon')
      .map(att => att.data);
    
    // Extract any icon references that might still be in the message text (legacy)
    const iconPattern = /\[icon:([^\]]+)\]/g;
    const iconRefs: string[] = [];
    let iconMatch;
    while ((iconMatch = iconPattern.exec(trimmedMessage)) !== null) {
      if (iconMatch[1]) {
        iconRefs.push(iconMatch[1]);
      }
    }
    
    // Combine hidden icons with any icons in message text
    const allIconRefs = [...hiddenIconRefs, ...iconRefs];
    
    // Remove icon markers from message text for backend processing (they're visual only)
    const cleanedMessage = trimmedMessage.replace(iconPattern, '').trim();
    
    // If we have icons, append them to the backend message in a clear format
    if (allIconRefs.length > 0) {
      trimmedMessage = `${cleanedMessage}\n\nUse these specific icons: ${allIconRefs.map(icon => `<window.IconifyIcon icon="${icon}" />`).join(', ')}`.trim();
    } else {
      trimmedMessage = cleanedMessage;
    }
    
    // 🚨 NEW: Get image, video, and audio URLs from uploaded media
    let imageUrls = uploadedImages
      .filter(img => img.status === 'uploaded' && img.url && img.type === 'image')
      .map(img => img.url!);
    
    let videoUrls = uploadedImages
      .filter(img => img.status === 'uploaded' && img.url && img.type === 'video')
      .map(img => img.url!);
    
    let audioUrls = uploadedImages
      .filter(img => img.status === 'uploaded' && img.url && img.type === 'audio')
      .map(img => img.url!);
    
    // If scenes were attached via drag, append a friendly reference for the model and machine tokens (not shown in UI)
    const selectedScenesSnapshot = [...selectedScenes];

    if (selectedScenesSnapshot.length > 0) {
      const humanRefs = selectedScenesSnapshot.map(s => `@scene ${s.index}`).join(', ');
      const idTokens = selectedScenesSnapshot.map(s => `[scene:${s.id}]`).join(' ');
      trimmedMessage = `${trimmedMessage}\n\nUse these specific scenes: ${humanRefs}\n${idTokens}`.trim();
    }
    
    // Resolve @mentions and categorize URLs by type
    if (userAssets?.assets) {
      console.log('[ChatPanelG] User assets available:', userAssets.assets.length);
      console.log('[ChatPanelG] Message to resolve:', trimmedMessage);
      
      const { 
        resolvedMessage, 
        imageUrls: mentionedImages, 
        audioUrls: mentionedAudio, 
        videoUrls: mentionedVideos 
      } = resolveAssetMentions(
        trimmedMessage,
        userAssets.assets
      );
      
      console.log('[ChatPanelG] Resolved message:', resolvedMessage);
      console.log('[ChatPanelG] Mentioned images:', mentionedImages);
      console.log('[ChatPanelG] Mentioned audio:', mentionedAudio);
      console.log('[ChatPanelG] Mentioned videos:', mentionedVideos);
      
      // Update message to show resolved references
      trimmedMessage = resolvedMessage;
      
      // Add mentioned assets to appropriate categories
      if (mentionedImages.length > 0) {
        console.log('[ChatPanelG] 🖼️ Adding mentioned images:', mentionedImages);
        imageUrls = [...imageUrls, ...mentionedImages];
      }
      if (mentionedAudio.length > 0) {
        console.log('[ChatPanelG] 🎵 Adding mentioned audio:', mentionedAudio);
        audioUrls = [...audioUrls, ...mentionedAudio];
      }
      if (mentionedVideos.length > 0) {
        console.log('[ChatPanelG] 🎥 Adding mentioned videos:', mentionedVideos);
        videoUrls = [...videoUrls, ...mentionedVideos];
      }
    } else {
      console.log('[ChatPanelG] No user assets available for @mention resolution');
    }
    
    // Filter out icon references from imageUrls (they should be processed as icons, not images)
    imageUrls = imageUrls.filter(url => !url.startsWith('[icon:'));
    
    if (imageUrls.length > 0) {
      console.log('[ChatPanelG] 🖼️ Including images in chat submission:', imageUrls);
    }
    
    if (videoUrls.length > 0) {
      console.log('[ChatPanelG] 🎥 Including videos in chat submission:', videoUrls);
    }
    
    if (audioUrls.length > 0) {
      console.log('[ChatPanelG] 🎵 Including audio in chat submission:', audioUrls);
    }
    
    // Get scene URLs from selected scenes
    let sceneUrls = selectedScenesSnapshot.map(s => s.id);
    
    // Clear input immediately for better UX
    setMessage("");
    setDraftMessage(projectId, ""); // Clear draft in store too
    setUploadedImages([]);
    setDraftAttachments(projectId, []); // Clear draft attachments in store too
    setSelectedIcons([]); // Clear icon previews after sending
    setSelectedScenes([]); // Clear scene mentions immediately for next prompt
    setHiddenAttachments([]); // Clear hidden attachments after sending
    setIsGenerating(true);
    setGenerationPhase('thinking'); // Start in thinking phase
    
    // Immediately scroll to bottom after adding messages
    setTimeout(() => {
      scrollToBottom();
    }, 50);
    
    // Check for pending YouTube URL from previous clarification
    const pendingYouTubeUrl = localStorage.getItem('pendingYouTubeUrl');
    let finalMessage = trimmedMessage;
    
    if (pendingYouTubeUrl) {
      console.log('[ChatPanelG] Found pending YouTube URL:', pendingYouTubeUrl);
      
      // Check if user is providing a time specification or starting a new request
      const isLikelyTimeResponse = /^\d+[-–]\d+|^first\s+\d+|^\d+:\d+|^seconds?\s+\d+/i.test(trimmedMessage);
      const hasNewYouTubeUrl = extractYouTubeUrl(trimmedMessage) !== null;
      
      if (isLikelyTimeResponse && !hasNewYouTubeUrl) {
        // This is likely a follow-up response to "Which seconds?"
        // Combine the URL with the time specification
        finalMessage = `${pendingYouTubeUrl} ${trimmedMessage}`;
        console.log('[ChatPanelG] Enhanced message for follow-up:', finalMessage);
      } else {
        // User is starting a new request, clear the pending URL
        console.log('[ChatPanelG] User started new request, clearing pending URL');
      }
      
      localStorage.removeItem('pendingYouTubeUrl'); // Clear after use
    }
    
    // Let SSE handle DB sync in background
    // Use finalMessage if it's a YouTube follow-up, otherwise use trimmedMessage (which includes icon info for backend)
    const backendMessage = finalMessage !== trimmedMessage ? finalMessage : trimmedMessage;
    
    let websiteUrl: string | undefined;
    if (FEATURES.WEBSITE_TO_VIDEO_ENABLED) {
      const urlRegex = /https?:\/\/[^\s]+/g;
      const urls = backendMessage.match(urlRegex);
      websiteUrl = urls?.find((candidate) => {
        const lowered = candidate.toLowerCase();
        return (
          !lowered.includes('youtube.com') &&
          !lowered.includes('youtu.be') &&
          !lowered.includes('localhost') &&
          !lowered.includes('127.0.0.1')
        );
      });
    }
    
    // Pass both GitHub and Figma modes to generation, plus website URL
    // Use backendMessage which contains icon information for the LLM
    console.log('[ChatPanelG] Backend message with icon info:', backendMessage);
<<<<<<< HEAD
    if (websiteUrl) {
      generateSSE(
        backendMessage,
        imageUrls,
        videoUrls,
        audioUrls,
        sceneUrls,
        selectedModel,
        isGitHubMode || isFigmaMode,
        { websiteUrl }
      );
    } else {
      generateSSE(backendMessage, imageUrls, videoUrls, audioUrls, sceneUrls, selectedModel, isGitHubMode || isFigmaMode);
    }
=======
    // Do not pass websiteUrl while the pipeline is disabled
    generateSSE(backendMessage, imageUrls, videoUrls, audioUrls, sceneUrls, undefined, isGitHubMode || isFigmaMode, undefined);
>>>>>>> b6cc29c8
    
    // Create display message for chat that includes icon information
    let userDisplayMessage = originalMessage;
    if (allIconRefs.length > 0) {
      // Add icon markers to the display message for the chat
      const iconMarkersText = allIconRefs.map(icon => `[icon:${icon}]`).join(' ');
      userDisplayMessage = originalMessage ? `${originalMessage} ${iconMarkersText}` : iconMarkersText;
    }
    
    // Show user message AFTER sending to backend to prevent overwriting
    addUserMessage(projectId, userDisplayMessage, imageUrls, videoUrls, audioUrls, sceneUrls);
  };

  // Handle selecting an asset mention - moved before handleKeyDown to fix ReferenceError
  const handleSelectMention = useCallback((asset: AssetMention) => {
    if (textareaRef.current) {
      const cursorPosition = textareaRef.current.selectionStart;
      const mentionContext = getMentionContext(message, cursorPosition);
      
      if (mentionContext) {
        // Replace the @query with @assetName
        const before = message.substring(0, mentionContext.startIndex);
        const after = message.substring(cursorPosition);
        const newMessage = `${before}@${asset.name} ${after}`;
        
        setMessage(newMessage);
        setShowMentionAutocomplete(false);
        
        // Move cursor after the mention
        setTimeout(() => {
          if (textareaRef.current) {
            const newPosition = mentionContext.startIndex + asset.name.length + 2;
            textareaRef.current.setSelectionRange(newPosition, newPosition);
            textareaRef.current.focus();
          }
        }, 0);
      }
    }
  }, [message]);

  // Handle keyboard events for textarea
  const handleKeyDown = useCallback((e: React.KeyboardEvent<HTMLTextAreaElement>) => {
    // Handle mention autocomplete navigation
    if (showMentionAutocomplete) {
      if (e.key === 'ArrowDown') {
        e.preventDefault();
        setMentionSelectedIndex(prev => 
          prev < mentionSuggestions.length - 1 ? prev + 1 : 0
        );
        return;
      }
      
      if (e.key === 'ArrowUp') {
        e.preventDefault();
        setMentionSelectedIndex(prev => 
          prev > 0 ? prev - 1 : mentionSuggestions.length - 1
        );
        return;
      }
      
      if (e.key === 'Tab' || (e.key === 'Enter' && mentionSuggestions.length > 0)) {
        e.preventDefault();
        if (mentionSuggestions[mentionSelectedIndex]) {
          handleSelectMention(mentionSuggestions[mentionSelectedIndex]);
        }
        return;
      }
      
      if (e.key === 'Escape') {
        e.preventDefault();
        setShowMentionAutocomplete(false);
        return;
      }
    }
    
    // Normal Enter key handling
    if (e.key === 'Enter' && !e.shiftKey) {
      e.preventDefault();
      if (!message.trim() || isGenerating) return;
      
      // Trigger form submission directly
      const form = e.currentTarget.closest('form');
      if (form) {
        const submitEvent = new Event('submit', { bubbles: true, cancelable: true });
        form.dispatchEvent(submitEvent);
      }
    }
  }, [message, isGenerating, showMentionAutocomplete, mentionSuggestions, mentionSelectedIndex, handleSelectMention]);

  // Handle message input change with @mention detection
  const handleMessageChange = useCallback((e: React.ChangeEvent<HTMLTextAreaElement>) => {
    const newValue = e.target.value;
    setMessage(newValue);
    // Persist to store for panel switching
    setDraftMessage(projectId, newValue);
    
    // Check for @mention context
    if (textareaRef.current && userAssets?.assets) {
      const cursorPosition = textareaRef.current.selectionStart;
      const mentionContext = getMentionContext(newValue, cursorPosition);
      
      if (mentionContext) {
        // Get suggestions based on query
        const suggestions = getAssetSuggestions(
          mentionContext.query,
          userAssets.assets
        );
        
        setMentionSuggestions(suggestions);
        setMentionSelectedIndex(0);
        setShowMentionAutocomplete(suggestions.length > 0);
      } else {
        setShowMentionAutocomplete(false);
      }
    }
  }, [userAssets, projectId, setDraftMessage]);

  const handlePaste = useCallback((e: React.ClipboardEvent<HTMLTextAreaElement>) => {
    const text = e.clipboardData?.getData('text/plain');
    if (!text) return;

    const potentialUrls = text.match(/https?:\/\/[^\s]+/g);
    if (!potentialUrls) return;

    potentialUrls.forEach((rawUrl) => {
      const sanitized = rawUrl.replace(/[)\],.;]+$/, '');
      if (sanitized.includes('.r2.dev/')) {
        trackLinkPromise(linkAssetByUrl(sanitized));
      }
    });
  }, [linkAssetByUrl, trackLinkPromise]);

  // ✅ NEW: Handle edit scene plan - copy prompt to input
  const handleEditScenePlan = useCallback((prompt: string) => {
    setMessage(prompt);
    setDraftMessage(projectId, prompt); // Sync with store
    // Clear attachments when editing scene plan
    setUploadedImages([]);
    setDraftAttachments(projectId, []);
    setHiddenAttachments([]); // Clear hidden attachments
    setSelectedIcons([]); // Clear selected icons
    // Focus the textarea after setting the message
    setTimeout(() => {
      if (textareaRef.current) {
        textareaRef.current.focus();
        // Move cursor to end
        const length = textareaRef.current.value.length;
        textareaRef.current.setSelectionRange(length, length);
      }
    }, 50);
  }, [projectId, setDraftMessage, setDraftAttachments]);

  // 🚨 NEW: Auto-resize textarea
  const adjustTextareaHeight = useCallback(() => {
    if (textareaRef.current) {
      textareaRef.current.style.height = '20px'; // Reset to smaller initial height
      const scrollHeight = textareaRef.current.scrollHeight;
      const minHeight = 10; // Smaller minimum height
      const lineHeight = 24; // Approximate line height
      const maxLines = 20;
      const maxHeight = lineHeight * maxLines;
      
      const newHeight = Math.max(minHeight, Math.min(scrollHeight, maxHeight));
      textareaRef.current.style.height = `${newHeight}px`;
    }
  }, []);

  // Auto-resize when message changes
  useEffect(() => {
    adjustTextareaHeight();
  }, [message]); // Remove adjustTextareaHeight from dependencies since it's stable

  // Sync draft attachments with VideoState (consolidated to prevent infinite loop)
  useEffect(() => {
    const sceneAttachments = selectedScenes.map(scene => ({
      id: `scene-${scene.id}`,
      status: 'uploaded' as const,
      type: 'scene' as const,
      name: scene.name,
      sceneId: scene.id,
      sceneIndex: scene.index,
      isLoaded: true
    }));
    
    const allAttachments = [
      ...uploadedImages.map(convertToDraftAttachment),
      ...sceneAttachments
    ];
    
    setDraftAttachments(projectId, allAttachments);
  }, [selectedScenes, uploadedImages, projectId, setDraftAttachments]);

  // Initialize selectedScenes from draftAttachments on mount only
  useEffect(() => {
    const sceneAttachments = draftAttachments
      .filter(att => att.type === 'scene' && att.sceneId && att.sceneIndex !== undefined)
      .map(att => ({
        id: att.sceneId!,
        index: att.sceneIndex!,
        name: att.name || `Scene ${att.sceneIndex}`
      }));
    
    if (sceneAttachments.length > 0) {
      setSelectedScenes(sceneAttachments);
    }
  }, []); // Empty dependency array - only run on mount

  // Robust focus management that works across environments
  const focusTextarea = useCallback(() => {
    if (!textareaRef.current) return false;
    
    const element = textareaRef.current;
    
    // Check if element can receive focus
    if (element.disabled || element.readOnly) return false;
    
    // Check if already focused
    if (document.activeElement === element) return true;
    
    // Check if another input/textarea has focus (don't steal focus from other inputs)
    const activeEl = document.activeElement;
    if (activeEl && (activeEl.tagName === 'INPUT' || activeEl.tagName === 'TEXTAREA')) {
      if (activeEl !== element) return false;
    }
    
    try {
      // Use preventScroll to avoid jarring jumps
      element.focus({ preventScroll: true });
      
      // Verify focus was successful
      if (document.activeElement === element) {
        // Move cursor to end
        const length = element.value.length;
        element.setSelectionRange(length, length);
        return true;
      }
    } catch (e) {
      // Focus might fail in some browsers/situations
      console.debug('Focus failed:', e);
    }
    
    return false;
  }, []);

  // Auto-focus textarea after generation completes
  useEffect(() => {
    if (generationComplete && textareaRef.current) {
      let attempts = 0;
      const maxAttempts = 5;
      let rafId: number;
      let timeoutId: NodeJS.Timeout;
      
      const attemptFocus = () => {
        attempts++;
        
        if (focusTextarea() || attempts >= maxAttempts) {
          // Success or max attempts reached
          setGenerationComplete(false);
          return;
        }
        
        // Try again with exponential backoff
        const delay = Math.min(50 * Math.pow(2, attempts - 1), 500);
        timeoutId = setTimeout(attemptFocus, delay);
      };
      
      // Start with requestAnimationFrame to align with browser paint
      rafId = requestAnimationFrame(() => {
        attemptFocus();
      });
      
      return () => {
        cancelAnimationFrame(rafId);
        clearTimeout(timeoutId);
      };
    }
  }, [generationComplete, focusTextarea]);

  // Also refocus when isGenerating changes from true to false
  useEffect(() => {
    if (!isGenerating && textareaRef.current) {
      let rafId: number;
      let timeoutIds: NodeJS.Timeout[] = [];
      
      // Multi-strategy approach for maximum compatibility
      const strategies = [
        { delay: 0, method: 'immediate' },      // Try immediately
        { delay: 0, method: 'microtask' },      // After microtask queue
        { delay: 16, method: 'frame' },         // After ~1 frame (60fps)
        { delay: 100, method: 'short' },        // Short delay
        { delay: 300, method: 'medium' },       // Medium delay (original)
      ];
      
      const tryFocus = () => {
        // Only try to focus if nothing else important has focus
        const activeEl = document.activeElement;
        const shouldFocus = !activeEl || 
                           activeEl === document.body ||
                           activeEl.tagName === 'BODY';
        
        if (shouldFocus) {
          focusTextarea();
        }
      };
      
      // Execute strategies
      strategies.forEach(({ delay, method }) => {
        if (method === 'immediate') {
          tryFocus();
        } else if (method === 'microtask') {
          Promise.resolve().then(tryFocus);
        } else if (method === 'frame') {
          rafId = requestAnimationFrame(tryFocus);
        } else {
          const id = setTimeout(tryFocus, delay);
          timeoutIds.push(id);
        }
      });
      
      return () => {
        cancelAnimationFrame(rafId);
        timeoutIds.forEach(clearTimeout);
      };
    }
  }, [isGenerating, focusTextarea]);


  // Create media upload handlers
  const imageHandlers = createMediaUploadHandlers(
    uploadedImages,
    setUploadedImages,
    projectId
  );

  // Listen for insert events from Uploads panel
  useEffect(() => {
    const handler = (e: Event) => {
      const { url, name } = (e as CustomEvent).detail || {};
      if (typeof url === 'string' && url.length > 0) {
        // Check if this is an icon reference - add to hidden attachments instead of message text
        if (url.startsWith('[icon:')) {
          const iconName = url.replace(/^\[icon:/, '').replace(/\]$/, '');
          setHiddenAttachments((prev) => [...prev, { type: 'icon', data: iconName, name: iconName }]);
          setSelectedIcons((prev) => [...prev, iconName]);
          return;
        }
        
        // Regular media file - add as uploadedMedia entry (this stays visible as a preview)
        const cleanUrl = url.split('?')[0]?.split('#')[0] || url;
        const ext = cleanUrl.split('.').pop()?.toLowerCase() || '';
        const isVideo = /(mp4|webm|mov|m4v)$/i.test(ext);
        const isAudio = /(mp3|wav|ogg|m4a)$/i.test(ext);
        const type: UploadedMedia['type'] = isVideo ? 'video' : isAudio ? 'audio' : 'image';
        const id = nanoid();
        // Use the actual name if provided, otherwise fallback to URL
        const fileName = name || url.split('/').pop() || 'media';
        setUploadedImages((prev) => ([...prev, { id, file: new File([], fileName), status: 'uploaded', url, type, isLoaded: true }]));
        trackLinkPromise(linkAssetByUrl(url));
      }
    };
    window.addEventListener('chat-insert-media-url', handler as EventListener);
    return () => window.removeEventListener('chat-insert-media-url', handler as EventListener);
  }, [linkAssetByUrl, trackLinkPromise]);

  // Wrap drag handlers to manage isDragOver state
  const handleDragOver = useCallback((e: React.DragEvent) => {
    imageHandlers.handleDragOver(e);
    setIsDragOver(true);
  }, [imageHandlers]);

  const handleDragLeave = useCallback((e: React.DragEvent) => {
    imageHandlers.handleDragLeave(e);
    setIsDragOver(false);
  }, [imageHandlers]);

  const handleDrop = useCallback((e: React.DragEvent) => {
    e.preventDefault();
    
    // Check for Figma component drop
    if ((window as any).figmaDragData) {
      const figmaData = (window as any).figmaDragData;
      if (figmaData.type === 'figma-component' && figmaData.component) {
        const component = figmaData.component;
        // Create a message with full Figma reference (fileKey:nodeId format)
        const figmaMessage = `Create an animated version of my Figma design "${component.name}" (ID: ${component.fullId || component.id})`;
        
        // Add to existing message or set as new message
        setMessage((prev) => prev ? `${prev}\n${figmaMessage}` : figmaMessage);
        setIsDragOver(false);
        
        // AUTO-ENABLE Figma mode when component is dragged
        setIsFigmaMode(true);
        setFigmaModeSource('drag');
        toast.success('Figma mode enabled for component animation');
        
        // Clean up the drag data
        delete (window as any).figmaDragData;
        return;
      }
    }
    
    // Check for GitHub component drop
    try {
      const jsonData = e.dataTransfer.getData('application/json');
      if (jsonData) {
        const data = JSON.parse(jsonData);
        // Timeline scene drop
        if (data.type === 'timeline-scene' && data.sceneId) {
          const mention = { id: String(data.sceneId), index: Number(data.index) || 0, name: String(data.name || '') };
          setSelectedScenes((prev) => {
            if (prev.some((s) => s.id === mention.id)) return prev;
            return [...prev, mention];
          });
          setIsDragOver(false);
          toast.success(`Attached ${mention.name || `Scene ${mention.index}`}`);
          return;
        }
        if (data.type === 'github-component') {
          // Handle GitHub component(s) drop
          let componentsToAdd: any[] = [];
          
          // Check for multiple components (new format)
          if (data.components && Array.isArray(data.components)) {
            componentsToAdd = data.components;
          } else if (data.component) {
            // Single component (backward compatibility)
            componentsToAdd = [data.component];
          }
          
          if (componentsToAdd.length > 0) {
            // Create message for all components
            const componentMessages = componentsToAdd.map(component => 
              `Animate my ${component.name} component from ${component.path}`
            );
            
            // Join with newlines if multiple, or just the single message
            const fullMessage = componentMessages.join('\n');
            
            // Add to existing message or set as new message
            setMessage((prev) => prev ? `${prev}\n${fullMessage}` : fullMessage);
            setIsDragOver(false);
            
            // AUTO-ENABLE GitHub mode when component is dragged
            setIsGitHubMode(true);
            setGitHubModeSource('drag');
            toast.success('GitHub mode enabled for component animation');
            
            return;
          }
        }
      }
    } catch (error) {
      // Not JSON data, continue with other handlers
    }
    
    // First handle file drops (existing behavior)
    imageHandlers.handleDrop(e);
    // Also handle URL/text drops (from Uploads panel drag)
    try {
      const url = e.dataTransfer.getData('text/plain') || e.dataTransfer.getData('text/uri-list');
      if (url && typeof url === 'string' && /^(https?:)?\/\//i.test(url)) {
        const urlParts = url.split('?')[0]?.split('#')[0];
        const ext = urlParts ? urlParts.split('.').pop()?.toLowerCase() ?? '' : '';
        const isVideo = /(mp4|webm|mov|m4v)$/i.test(ext);
        const isAudio = /(mp3|wav|ogg|m4a)$/i.test(ext);
        const type: UploadedMedia['type'] = isVideo ? 'video' : isAudio ? 'audio' : 'image';
        
        // Get the media name if available
        const mediaName = e.dataTransfer.getData('media/name') || '';
        
        const id = nanoid();
        // Create a proper File object with the correct name
        const fileName = mediaName || url.split('/').pop() || 'audio-file';
        const file = new File([], fileName, { type: isAudio ? 'audio/mpeg' : isVideo ? 'video/mp4' : 'image/jpeg' });
        
        setUploadedImages((prev) => ([...prev, { id, file, status: 'uploaded', url, type, isLoaded: true }]));
        void linkAssetFromTransfer(e.dataTransfer, url);
      }
    } catch {}
    setIsDragOver(false);
  }, [imageHandlers, linkAssetFromTransfer, setUploadedImages]);

  // Handle audio extraction from video
  const handleAudioExtract = useCallback(async (videoMedia: UploadedMedia) => {
    if (!videoMedia.url) {
      toast.error('Video not ready for audio extraction');
      return;
    }
    
    console.log('[ChatPanelG] Extracting audio from video:', videoMedia.file.name);
    
    // Create an audio track using the video URL (Remotion can extract audio from video)
    const audioTrack = {
      id: nanoid(),
      url: videoMedia.url, // Same URL - Remotion will handle audio extraction
      name: videoMedia.file.name.replace(/\.(mp4|mov|webm|avi|mkv)$/i, '') + ' (Audio)',
      duration: 30, // Default duration - will be updated when loaded
      startTime: 0,
      endTime: 30,
      timelineOffsetSec: 0,
      volume: 0.7, // Default volume
      fadeInDuration: 0.5, // Nice default fade
      fadeOutDuration: 0.5,
      playbackRate: 1
    };
    
    // Update project audio state
    updateProjectAudio(projectId, audioTrack);
    
    toast.success(`Audio extracted from ${videoMedia.file.name}`);
  }, [updateProjectAudio, projectId]);

  // Reset component state when projectId changes (for new projects)
  useEffect(() => {
    // Restore draft message and attachments from store
    const draft = useVideoState.getState().getDraftMessage(projectId);
    const draftAttachments = useVideoState.getState().getDraftAttachments(projectId);
    setMessage(draft);
    setIsGenerating(false);
    setGenerationPhase('thinking');
    setGenerationComplete(false);
    setUploadedImages(draftAttachments.map(convertFromDraftAttachment)); // Restore draft attachments when switching projects
    setHiddenAttachments([]); // Clear hidden attachments when switching projects
    setSelectedIcons([]); // Clear selected icons when switching projects
    
    console.log('[ChatPanelG] Reset state for new project:', projectId);
  }, [projectId]);

  // Auto-mark first scene plan as generating and poll for completion
  useEffect(() => {
    const scenePlanMessages = componentMessages.filter(msg => 
      msg.kind === 'scene_plan' && !msg.isUser
    );
    
    if (scenePlanMessages.length > 0) {
      const firstScenePlan = scenePlanMessages[0];
      
      // Auto-generate Scene 1 with a small delay
      const timeoutId = setTimeout(() => {
        if (firstScenePlan?.id && projectId) {
          console.log('[ChatPanelG] Auto-marking first scene as generating:', firstScenePlan.id);
          setSceneGenerating(projectId, firstScenePlan.id, true);
          
          // Poll for completion by checking message updates
          let pollCount = 0;
          const maxPolls = 30; // 30 seconds max
          
          const pollInterval = setInterval(async () => {
            pollCount++;
            
            try {
              // Refetch messages to check if scene was created
              await utils.chat.getMessages.invalidate({ projectId });
              
              // Check if the message has been updated to show completion
              const currentMessages = await utils.chat.getMessages.fetch({ projectId });
              const updatedMessage = currentMessages.find(msg => msg.id === firstScenePlan.id);
              
              if (updatedMessage && (
                updatedMessage.content.includes('created successfully') ||
                updatedMessage.kind === 'status'
              )) {
                // Scene created successfully
                console.log('[ChatPanelG] Scene creation completed for:', firstScenePlan.id);
                setSceneGenerating(projectId, firstScenePlan.id, false);
                clearInterval(pollInterval);
              } else if (updatedMessage && (
                updatedMessage.content.includes('Failed')
              )) {
                // Scene creation failed
                console.log('[ChatPanelG] Scene creation failed for:', firstScenePlan.id);
                setSceneGenerating(projectId, firstScenePlan.id, false);
                clearInterval(pollInterval);
              } else if (pollCount >= maxPolls) {
                // Timeout - stop polling
                console.log('[ChatPanelG] Scene creation timeout for:', firstScenePlan.id);
                setSceneGenerating(projectId, firstScenePlan.id, false);
                clearInterval(pollInterval);
              }
            } catch (error) {
              console.error('[ChatPanelG] Error polling for scene creation:', error);
              setSceneGenerating(projectId, firstScenePlan.id, false);
              clearInterval(pollInterval);
            }
          }, 1000); // Poll every second
          
          // Store interval ID for cleanup
          return () => {
            clearInterval(pollInterval);
          };
        }
      }, 500);
      
      return () => {
        clearTimeout(timeoutId);
      };
    }
  }, [componentMessages, projectId, setSceneGenerating, utils]);



  // Check if content has multiple lines
  const hasMultipleLines = message.split('\n').length > 1 || message.includes('\n');

  // NOTE: useAutoFix moved to top of component to ensure consistent hook order

  // No need for pendingMessageRef - data will come from SSE
  
  // Handle revert action
  const [isReverting, setIsReverting] = useState(false);
  const revertMutation = api.generation.revertToIteration.useMutation();
  
  const handleRevert = useCallback(async (messageId: string) => {
    // No confirmation needed - ChatMessage component handles the two-click confirmation
    setIsReverting(true);
    
    try {
      // Get iterations for this message
      const iterations = await utils.generation.getMessageIterations.fetch({ 
        messageId 
      });
      
      if (iterations.length === 0) {
        toast.error('No scene changes found for this message');
        return;
      }
      
      console.log('[ChatPanelG] Found iterations:', iterations);
      
      // For now, revert all iterations linked to this message
      for (const iteration of iterations) {
        const result = await revertMutation.mutateAsync({
          projectId,
          iterationId: iteration.id,
          messageId,
        });
        
        console.log('[ChatPanelG] Revert result:', result);
        
        // Handle the reverted scene based on operation
        const responseData = result as any;
        const revertedScene = responseData.data;
        if (revertedScene) {
          const newRevision = responseData.meta?.newRevision ?? responseData?.newRevision;
          await sceneSyncHelpers.syncSceneRestored({
            projectId,
            utils,
            scene: revertedScene,
            source: 'chat-revert',
            projectRevision: newRevision,
          });
        }
      }
      
      // Refresh and show success
      toast.success('Successfully reverted to previous version');
      
    } catch (error) {
      console.error('[ChatPanelG] Revert error:', error);
      toast.error('Failed to revert changes');
    } finally {
      setIsReverting(false);
    }
  }, [projectId, revertMutation, utils]);

  // Enhance prompt mutation
  const enhancePromptMutation = api.generation.enhancePrompt.useMutation({
    onSuccess: (result) => {
      setMessage(result.enhancedPrompt);
      // Auto-resize the textarea after setting enhanced prompt
      setTimeout(() => {
        adjustTextareaHeight();
        if (textareaRef.current) {
          textareaRef.current.focus();
          // Move cursor to end
          const length = textareaRef.current.value.length;
          textareaRef.current.setSelectionRange(length, length);
        }
      }, 50);
    },
    onError: (error) => {
      console.error('Failed to enhance prompt:', error);
      toast.error('Failed to enhance prompt');
    }
  });

  // Restore scene mutation
  const restoreSceneMutation = api.generation.restoreScene.useMutation({
    onSuccess: async (payload) => {
      const restoredScene = (payload as any)?.scene;
      if (restoredScene) {
        await sceneSyncHelpers.syncSceneRestored({
          projectId,
          utils,
          scene: restoredScene,
          source: 'chat-restore',
          projectRevision: (payload as any)?.newRevision,
        });
      } else {
        await sceneSyncHelpers.syncScenesChanged({ projectId, utils, source: 'chat-restore', projectRevision: (payload as any)?.newRevision });
      }
      toast.success('Scene restored');
    },
    onError: (error) => {
      console.error('Failed to restore scene:', error);
      toast.error('Failed to restore scene');
    }
  });

  // Handle enhance prompt
  const handleEnhancePrompt = useCallback(async () => {
    if (!message.trim() || isEnhancing || isGenerating) return;
    
    setIsEnhancing(true);
    
    try {
      const currentProps = getCurrentProps();
      await enhancePromptMutation.mutateAsync({
        prompt: message.trim(),
        videoFormat: {
          format: currentProps?.meta?.format || 'landscape',
          width: currentProps?.meta?.width || 1920,
          height: currentProps?.meta?.height || 1080
        }
      });
      
      toast.success('Prompt enhanced!', {
        description: 'Your prompt has been expanded with more detail',
        duration: 2000
      });
    } finally {
      setIsEnhancing(false);
    }
  }, [message, isEnhancing, isGenerating, enhancePromptMutation]);

  // Use SSE generation hook
  const { generate: generateSSE, cleanup: cancelSSE } = useSSEGeneration({
    projectId,
    onMessageCreated: async (messageId, data) => {
      console.log('[ChatPanelG] ✅ SSE ready with data:', data);
      // messageId is undefined when creating new assistant message
      
      // Now trigger the actual generation using data from SSE
      if (data?.userMessage) {
          const {
            userMessage,
            imageUrls = [],
            videoUrls = [],
            audioUrls = [],
            modelOverride: rawModelOverride,
            useGitHub
          } = data;

          const effectiveModelOverride = typeof rawModelOverride === 'string' && rawModelOverride.length > 0
            ? rawModelOverride
            : undefined;
        
        // Switch to generating phase when SSE is ready and we start the mutation
        setGenerationPhase('generating');
        
        try {
          // Extract scene IDs from selectedScenes
          const attachedSceneIds = selectedScenes.map(s => s.id);
          
          const result = await generateSceneMutation.mutateAsync({
            projectId,
            userMessage,
            userContext: {
              imageUrls: imageUrls.length > 0 ? imageUrls : undefined,
              videoUrls: videoUrls.length > 0 ? videoUrls : undefined,
              audioUrls: audioUrls.length > 0 ? audioUrls : undefined,
              sceneUrls: attachedSceneIds.length > 0 ? attachedSceneIds : undefined, // Pass attached scene IDs
              ...(effectiveModelOverride ? { modelOverride: effectiveModelOverride } : {}),
              useGitHub: useGitHub,
            },
            // Don't pass assistantMessageId - let mutation create it
            metadata: {
              timezone: Intl.DateTimeFormat().resolvedOptions().timeZone,
            },
          });
          
          console.log('[ChatPanelG] ✅ Generation completed:', result);
          
          // The result contains the actual response
          const responseData = result as any;
          
          // Check if the response indicates an error (success: false)
          if (responseData?.meta?.success === false || responseData?.error) {
            const errorMessage = responseData?.error?.message || '';
            console.log('[ChatPanelG] Generation failed with error:', errorMessage);
            
            // Check if this is a rate limit error
            if (errorMessage.includes('Daily limit reached') || 
                errorMessage.includes('Buy more prompts') ||
                errorMessage.includes('prompt limit') ||
                responseData?.error?.code === 'RATE_LIMITED') {
              console.log('[ChatPanelG] Rate limit reached, showing purchase modal');
              setIsPurchaseModalOpen(true);
              toast.error('You\'ve reached your daily prompt limit. Please purchase more prompts to continue.');
              return;
            } else {
              // Show other error messages
              toast.error(errorMessage || 'Failed to generate scene');
              return;
            }
          }
          
          // Get the assistant message ID from the response
          const assistantMessageId = responseData.assistantMessageId;
          
          // ✅ NEW: Get additional message IDs from scene planner
          const additionalMessageIds = responseData.additionalMessageIds || [];
          
          if (assistantMessageId) {
            // First, add the assistant message to VideoState since it doesn't exist yet
            const aiResponse = responseData.context?.chatResponse || 
                              responseData.chatResponse || 
                              responseData.message || 
                              'Scene generated successfully.';
            
            // Add the assistant message to VideoState
            addAssistantMessage(projectId, assistantMessageId, aiResponse);
            
            // Then update its status to success
            updateMessage(projectId, assistantMessageId, {
              status: 'success'
            });
            
            // Hide the pulsating message immediately when we have the real message
            setIsGenerating(false);
            setGenerationPhase('thinking'); // Reset phase
          }
          
          // ✅ NEW: Add scene plan messages to VideoState immediately
          if (additionalMessageIds.length > 0) {
            console.log(`[ChatPanelG] ✅ SCENE PLANNER: Adding ${additionalMessageIds.length} scene plan messages to VideoState:`, additionalMessageIds);
            
            // Force a re-fetch of messages to get the scene plan content from database
            await utils.chat.getMessages.invalidate({ projectId });
            
            // Note: We don't manually add these messages to VideoState because:
            // 1. They already exist in the database with proper content
            // 2. The invalidation above will trigger a refresh that includes them
            // 3. The syncDbMessages effect will automatically sync them to VideoState
          }
          
          // Check if this is a clarification response
          if (responseData.context?.needsClarification) {
            console.log('[ChatPanelG] ✅ Received clarification request:', responseData.context.chatResponse);
            
            // Save YouTube URL if this is a YouTube clarification
            const youtubeUrl = extractYouTubeUrl(userMessage);
            if (youtubeUrl) {
              console.log('[ChatPanelG] Saving YouTube URL for follow-up:', youtubeUrl);
              localStorage.setItem('pendingYouTubeUrl', youtubeUrl);
            }
            
            // No scene to process, clarification message already added above
            // ✅ FIX: Invalidate messages cache before early return so clarification appears immediately
            await utils.chat.getMessages.invalidate({ projectId });
            // Early return to skip scene processing
            return;
          }
          
          // Process scene normally
          const actualScene = responseData.data;
          const operation = responseData.meta?.operation;
          const projectRevision = responseData.newRevision ?? responseData.meta?.revision;

          if (actualScene) {
            if (operation === 'scene.delete') {
              await sceneSyncHelpers.syncSceneDeleted({
                projectId,
                utils,
                sceneId: actualScene.id,
                source: 'chat-delete',
                projectRevision,
              });

              try {
                toast.success('Scene deleted', {
                  action: {
                    label: 'Undo',
                    onClick: () => restoreSceneMutation.mutate({
                      projectId,
                      scene: {
                        id: actualScene.id,
                        name: actualScene.name,
                        tsxCode: (actualScene as any).tsxCode,
                        duration: actualScene.duration || 150,
                        order: (actualScene as any).order ?? 0,
                        props: (actualScene as any).props,
                        layoutJson: (actualScene as any).layoutJson,
                      },
                    }),
                  },
                } as any);
              } catch {}
            } else if (operation === 'scene.edit' || operation === 'scene.update' || operation === 'scene.trim') {
              await sceneSyncHelpers.syncSceneUpdated({
                projectId,
                utils,
                scene: actualScene,
                source: 'chat-edit',
                projectRevision,
              });

              if (onSceneGenerated) {
                onSceneGenerated(actualScene.id);
              }
            } else {
              await sceneSyncHelpers.syncSceneCreated({
                projectId,
                utils,
                scene: actualScene,
                source: 'chat-create',
                projectRevision,
              });

              if (onSceneGenerated) {
                onSceneGenerated(actualScene.id);
              }
            }
          }
          
        } catch (error: any) {
          console.error('[ChatPanelG] Generation failed:', error);
          console.log('[ChatPanelG] Error structure:', {
            message: error?.message,
            code: error?.code,
            cause: error?.data?.cause,
            data: error?.data,
            shape: error?.shape,
            fullError: JSON.stringify(error, null, 2)
          });
          
          // Check if this is a rate limit error from the mutation
          // In the catch block, we only have the error object
          const errorMessage = error?.message || '';
          
          // Check for specific error types
          const isTimeoutError = 
            errorMessage.toLowerCase().includes('timeout') ||
            errorMessage.toLowerCase().includes('timed out') ||
            errorMessage.includes('network request failed') ||
            errorMessage.includes('fetch failed') ||
            error?.code === 'TIMEOUT' ||
            error?.code === 'ECONNABORTED';
          
          const isTrimError = 
            errorMessage.toLowerCase().includes('trim') ||
            errorMessage.includes('duration') ||
            errorMessage.includes('Could not determine new duration');
          
          const isRateLimitError = 
            errorMessage.includes('Daily limit reached') ||
            errorMessage.includes('Buy more prompts') ||
            errorMessage.includes('prompt limit') ||
            error?.data?.cause?.code === 'RATE_LIMITED';
            
          console.log('[ChatPanelG] Error message:', errorMessage);
          console.log('[ChatPanelG] Is timeout error?', isTimeoutError);
          console.log('[ChatPanelG] Is trim error?', isTrimError);
          console.log('[ChatPanelG] Is rate limit error?', isRateLimitError);
          
          if (isTimeoutError) {
            console.log('[ChatPanelG] Timeout error detected');
            // Add a friendly timeout message to the chat
            const timeoutMessageId = nanoid();
            addAssistantMessage(projectId, timeoutMessageId, 
              "Oops, sorry I hit a timeout! 😅 That request was taking too long. Try again with a simpler prompt, or break it down into smaller steps."
            );
            updateMessage(projectId, timeoutMessageId, { status: 'error' });
            
            // Also show a toast with helpful guidance
            toast.error('Request timed out. Try a simpler prompt or break it into smaller steps.');
          } else if (isTrimError) {
            console.log('[ChatPanelG] Trim error detected');
            // Add a friendly trim error message to the chat
            const trimErrorMessageId = nanoid();
            addAssistantMessage(projectId, trimErrorMessageId, 
              "Sorry, I couldn't trim the scene! 🎬 Please specify a clear duration like '3 seconds' or '90 frames', or select a specific scene to trim."
            );
            updateMessage(projectId, trimErrorMessageId, { status: 'error' });
            
            // Also show a toast with helpful guidance
            toast.error('Trim failed. Please specify a duration like "3 seconds" or select a scene.');
          } else if (isRateLimitError) {
            console.log('[ChatPanelG] Rate limit error caught, showing purchase modal');
            setIsPurchaseModalOpen(true);
            // Also show a toast to confirm
            toast.error('You\'ve reached your daily prompt limit. Please purchase more prompts to continue.');
          } else {
            // Show generic error message
            toast.error(errorMessage || 'Failed to generate scene');
          }
          
          // No optimistic messages to clean up
        } finally {
          setIsGenerating(false);
          setGenerationPhase('thinking'); // Reset to thinking phase
          setGenerationComplete(true);
          
          // Always invalidate scenes to ensure UI is in sync with database
          await utils.generation.getProjectScenes.invalidate({ projectId });
          // Also invalidate project data so audio additions/edits reflect immediately in Timeline
          await utils.project.getById.invalidate({ id: projectId });
        }
      }
    },
    onComplete: () => {
      console.log('[ChatPanelG] SSE completed');
      
      // Auto-disable GitHub mode after generation if it was auto-enabled
      if (githubModeSource === 'auto' || githubModeSource === 'drag') {
        setIsGitHubMode(false);
        setGitHubModeSource(null);
        console.log('[ChatPanelG] Auto-disabled GitHub mode after generation');
      }
      
      // Auto-disable Figma mode after generation if it was auto-enabled
      if (figmaModeSource === 'auto' || figmaModeSource === 'drag') {
        setIsFigmaMode(false);
        setFigmaModeSource(null);
        console.log('[ChatPanelG] Auto-disabled Figma mode after generation');
      }
    },
    onError: (error: string) => {
      console.error('[ChatPanelG] SSE error:', error);
      
      // Check if this is a timeout error at the SSE level
      const isTimeoutError = 
        error.toLowerCase().includes('timeout') ||
        error.toLowerCase().includes('timed out') ||
        error.includes('Connection failed') ||
        error.includes('Connection lost');
      
      if (isTimeoutError) {
        console.log('[ChatPanelG] SSE timeout detected');
        // Add a friendly timeout message to the chat
        const timeoutMessageId = nanoid();
        addAssistantMessage(projectId, timeoutMessageId, 
          "Oops, sorry I hit a timeout! 😅 The connection took too long. Try again with a simpler prompt, or break it down into smaller steps."
        );
        updateMessage(projectId, timeoutMessageId, { status: 'error' });
        
        // Also show a toast
        toast.error('Connection timed out. Try a simpler prompt.');
      } else if (error.includes('RATE_LIMITED') || error.includes('Daily prompt limit reached')) {
        console.log('[ChatPanelG] Rate limit error from SSE, showing purchase modal');
        setIsPurchaseModalOpen(true);
      } else {
        toast.error(error);
      }
      
      setIsGenerating(false);
      setGenerationPhase('thinking'); // Reset to thinking phase
    }
  });

  // Cleanup SSE on unmount
  useEffect(() => {
    return () => {
      cancelSSE();
    };
  }, [cancelSSE]);

  return (
    <div className="flex flex-col h-full">
      {/* Messages container */}
      <div
        ref={chatContainerRef}
        className={cn("flex-1 overflow-y-auto overflow-x-hidden p-4", isMobile && "px-3 pb-6")}
        onScroll={handleScroll}
      >
        <div className="space-y-4">
          {messages.map((msg, index) => {
            // Find all scene plan messages
            const scenePlanMessages = messages.filter(m => m.kind === 'scene_plan');
            const isFirstScenePlan = msg.kind === 'scene_plan' && scenePlanMessages[0]?.id === msg.id;
            const totalScenePlans = scenePlanMessages.length;
            
            return (
              <ChatMessage
                key={`${msg.id}-${index}`}
                message={{
                  id: msg.id,
                  message: msg.message,
                  isUser: msg.isUser,
                  timestamp: msg.timestamp,
                  status: msg.status,
                  kind: msg.kind,
                  imageUrls: msg.imageUrls,
                  videoUrls: msg.videoUrls,
                  audioUrls: msg.audioUrls,
                  sceneUrls: msg.sceneUrls,
                }}
                
                onImageClick={(imageUrl) => {
                  // TODO: Implement image click handler
                  console.log('Image clicked:', imageUrl);
                }}
                projectId={projectId}
                userId={userId}
                onRevert={isReverting ? undefined : handleRevert}
                onEditScenePlan={handleEditScenePlan}
                hasIterations={messageIterations?.[msg.id] ? messageIterations[msg.id]!.length > 0 : false}
                isFirstScenePlan={isFirstScenePlan}
                totalScenePlans={totalScenePlans}
              />
            );
          })}
          
          {/* Show pulsating message UI when generating */}
          {isGenerating && (
            <div className="flex justify-start mb-4">
              <div className="bg-gray-100 text-gray-900 rounded-2xl px-4 py-3 max-w-[80%] break-words">
                <GeneratingMessage phase={generationPhase} />
              </div>
            </div>
          )}
          
          <div ref={messagesEndRef} />
        </div>
      </div>

      {/* Input area */}
      <div
        className={cn(
          "p-4",
          isMobile && "sticky bottom-0 z-10 px-3 pt-3 pb-3 bg-white border-t border-gray-100 shadow-[0_-8px_16px_rgba(15,23,42,0.08)]"
        )}
        style={isMobile ? { paddingBottom: "calc(env(safe-area-inset-bottom, 0px) + 0.75rem)" } : undefined}
      >


        {/* Media upload preview area */}
        <MediaUpload
          uploadedMedia={uploadedImages.filter(media => media.type !== 'scene')}
          onMediaChange={setUploadedImages}
          projectId={projectId}
          onAudioExtract={handleAudioExtract}
          isCompact={isMobile}
        />

        {/* Current operation indicator removed to prevent duplicate "Analyzing your request..." messages */}
        
        <form
          onSubmit={handleSubmit}
          className={cn("flex items-end", isMobile && "gap-2")}
          autoComplete="off"
        >
          <div 
            className={cn(
              "flex-1 relative rounded-2xl border bg-white shadow-sm transition-all",
              message.length > SAFE_CHARACTER_LIMIT 
                ? "border-red-400 border-2" 
                : "border-gray-300 focus-within:border-gray-400 focus-within:shadow-md",
              isDragOver && "border-orange-400 bg-orange-50",
              isMobile && "max-h-[45vh]"
            )}
            onDragOver={handleDragOver}
            onDragLeave={handleDragLeave}
            onDrop={handleDrop}
          >
            {/* Text area container with fixed height that stops before icons */}
            <div className="flex flex-col w-full">
              {/* Scene mentions (dragged from timeline) */}
              {selectedScenes.length > 0 && (
                <div className="flex flex-wrap gap-2 px-3 py-2 border-b border-gray-200 bg-gray-50 rounded-t-2xl">
                  <span className="text-xs text-gray-500 mr-2">Scenes:</span>
                  {selectedScenes.map((s, i) => (
                    <div
                      key={`${s.id}-${i}`}
                      className="inline-flex items-center gap-1 px-2 py-1 bg-white border border-gray-200 rounded-lg shadow-sm"
                      title={s.name}
                    >
                      <span className="text-xs text-gray-700 font-medium">Scene {s.index}</span>
                      <span className="text-[10px] text-gray-500 ml-1 max-w-[120px] truncate">{s.name}</span>
                      <button
                        type="button"
                        onClick={() => setSelectedScenes(prev => prev.filter(x => x.id !== s.id))}
                        className="ml-1 text-gray-400 hover:text-red-500 transition-colors"
                        aria-label={`Remove ${s.name}`}
                      >
                        <X className="w-3 h-3" />
                      </button>
                    </div>
                  ))}
                </div>
              )}

              {/* Icon previews */}
              {selectedIcons.length > 0 && (
                <div className="flex flex-wrap gap-2 px-3 py-2 border-b border-gray-200 bg-gray-50 rounded-t-2xl">
                  {selectedIcons.map((iconName, index) => (
                    <div 
                      key={`${iconName}-${index}`}
                      className="inline-flex items-center gap-1 px-2 py-1 bg-white border border-gray-200 rounded-lg shadow-sm"
                    >
                      <Icon 
                        icon={iconName} 
                        width="16" 
                        height="16"
                        className="text-gray-700"
                      />
                      <span className="text-xs text-gray-700 font-mono">{iconName.split(':')[1] || iconName}</span>
                      <button
                        type="button"
                        onClick={() => {
                          // Remove icon from both hidden attachments and selected icons
                          setHiddenAttachments(prev => prev.filter(att => !(att.type === 'icon' && att.data === iconName)));
                          setSelectedIcons(prev => prev.filter((_, i) => i !== index));
                          
                          // Also remove from message text if it exists there (legacy support)
                          const pattern = `[icon:${iconName}]`;
                          const newMessage = message.replace(pattern, '').trim();
                          setMessage(newMessage);
                        }}
                        className="ml-1 text-gray-400 hover:text-red-500 transition-colors"
                        aria-label={`Remove ${iconName}`}
                      >
                        <X className="w-3 h-3" />
                      </button>
                    </div>
                  ))}
                </div>
              )}
              <div className="relative">
                <textarea
                  key="chat-input"
                  ref={textareaRef}
                  value={message}
                  onChange={handleMessageChange}
                  onKeyDown={handleKeyDown}
                  onPaste={handlePaste}
                  placeholder={!message ? "Describe what you want to create" : ""}
                  className={cn(
                    "w-full resize-none bg-transparent border-none",
                    "px-3 py-1 text-sm leading-6",
                    "focus:outline-none focus:ring-0",
                    "rounded-t-2xl"
                  )}
                  style={{
                    height: '32px',
                    maxHeight: '480px',
                    overflowY: "auto"
                  }}
                />
                {/* Asset mention autocomplete */}
                {showMentionAutocomplete && (
                  <AssetMentionAutocomplete
                    suggestions={mentionSuggestions}
                    selectedIndex={mentionSelectedIndex}
                    onSelect={handleSelectMention}
                  />
                )}
              </div>

              {/* Icon row at bottom - completely separate from text area */}
              <div className="flex items-center justify-between px-3 py-1">
                <div className="flex gap-2 items-center">
                  <button
                    type="button"
                    onClick={() => fileInputRef.current?.click()}
                    className="p-1 rounded-full text-gray-500 hover:text-gray-700 hover:bg-gray-100 transition-colors"
                    aria-label="Upload images"
                  >
                    <ImageIcon className="h-4 w-4" />
                  </button>

                  <VoiceInput 
                    onTranscription={(text) => {
                      setMessage(prevMessage => {
                        const newMessage = prevMessage.trim() 
                          ? `${prevMessage} ${text}` 
                          : text;
                      return newMessage;
                    });
                  }}
                  />
                </div>

                <div className="flex gap-2 items-center">
                  {/* GitHub Component Mode Toggle - HIDDEN */}
                  {/* <TooltipProvider>
                    <Tooltip>
                      <TooltipTrigger asChild>
                        <button
                          type="button"
                          onClick={() => {
                            setIsGitHubMode(!isGitHubMode);
                            setGitHubModeSource(isGitHubMode ? null : 'manual');
                          }}
                          className={cn(
                            "p-1 rounded-full transition-all duration-200",
                            isGitHubMode
                              ? "text-white bg-gray-900 hover:bg-gray-800"
                              : "text-gray-500 hover:text-gray-700 hover:bg-gray-100"
                          )}
                          aria-label="Toggle GitHub component search"
                        >
                          <Github className="h-4 w-4" />
                        </button>
                      </TooltipTrigger>
                      <TooltipContent>
                        <p>
                          {isGitHubMode 
                            ? githubModeSource === 'drag' 
                              ? 'Stop searching repos (auto-enabled from drag)' 
                              : githubModeSource === 'auto'
                              ? 'Stop searching repos (auto-detected component)'
                              : 'Stop searching repos'
                            : 'Search repos'
                          }
                        </p>
                      </TooltipContent>
                    </Tooltip>
                  </TooltipProvider> */}
                  
                  {/* Figma Mode Toggle - HIDDEN */}
                  {/* <TooltipProvider>
                    <Tooltip>
                      <TooltipTrigger asChild>
                        <button
                          type="button"
                          onClick={() => {
                            setIsFigmaMode(!isFigmaMode);
                            setFigmaModeSource(isFigmaMode ? null : 'manual');
                          }}
                          className={cn(
                            "p-1 rounded-full transition-all duration-200",
                            isFigmaMode
                              ? "text-gray-700 hover:text-gray-900 hover:bg-gray-100"
                              : "text-gray-500 hover:text-gray-700 hover:bg-gray-100"
                          )}
                          aria-label="Toggle Figma design search"
                        >
                          <Icon 
                            icon="devicon:figma" 
                            className={cn(
                              "h-4 w-4 transition-all duration-200",
                              !isFigmaMode && "grayscale"
                            )}
                          />
                        </button>
                      </TooltipTrigger>
                      <TooltipContent>
                        <p>
                          {isFigmaMode 
                            ? figmaModeSource === 'drag' 
                              ? 'Stop searching Figma (auto-enabled from drag)' 
                              : figmaModeSource === 'auto'
                              ? 'Stop searching Figma (auto-detected design)'
                              : 'Stop searching Figma'
                            : 'Search Figma'
                          }
                        </p>
                      </TooltipContent>
                    </Tooltip>
                  </TooltipProvider> */}
                  
                  {/* Enhance Prompt Button — temporarily disabled */}
                  {/**
                  <TooltipProvider>
                    <Tooltip>
                      <TooltipTrigger asChild>
                        <button
                          type="button"
                          onClick={handleEnhancePrompt}
                          disabled={!message.trim() || isEnhancing || isGenerating}
                          className={cn(
                            "p-1 rounded-full transition-all duration-200",
                            message.trim() && !isEnhancing && !isGenerating
                              ? "text-purple-600 hover:text-purple-700 hover:bg-purple-50"
                              : "text-gray-400 cursor-not-allowed"
                          )}
                          aria-label="Enhance prompt"
                        >
                          {isEnhancing ? (
                            <Loader2 className="h-4 w-4 animate-spin" />
                          ) : (
                            <Sparkles className="h-4 w-4" />
                          )}
                        </button>
                      </TooltipTrigger>
                      <TooltipContent>
                        <p>Enhance Prompt</p>
                      </TooltipContent>
                    </Tooltip>
                  </TooltipProvider>
                  **/}

                  <Button
                    type="submit"
                    disabled={!message.trim() || isGenerating}
                    className={cn(
                      "w-8 h-8 rounded-full bg-black hover:bg-gray-800 p-0",
                      isGenerating && "opacity-60"
                    )}
                  >
                    {isGenerating ? <Loader2 className="h-3 w-3 animate-spin" /> : <Send className="h-3 w-3" />}
                  </Button>
                </div>
              </div>
              
              {/* Character limit warning */}
              {message.length > SAFE_CHARACTER_LIMIT && (
                <div className="px-3 pb-2">
                  <p className="text-xs text-red-500">
                    {message.length.toLocaleString()} / {SAFE_CHARACTER_LIMIT.toLocaleString()} characters - Message may be too long
                  </p>
                </div>
              )}
            </div>
          </div>

          <input
            ref={fileInputRef}
            type="file"
            accept="image/*,video/mp4,video/webm,audio/*"
            multiple
            onChange={imageHandlers.handleFileSelect}
            className="hidden"
          />
        </form>
      </div>
      
      {/* Purchase Modal */}
      <PurchaseModal 
        isOpen={isPurchaseModalOpen} 
        onClose={() => setIsPurchaseModalOpen(false)} 
      />
    </div>
  );
}<|MERGE_RESOLUTION|>--- conflicted
+++ resolved
@@ -31,11 +31,8 @@
 import { PurchaseModal } from "~/components/purchase/PurchaseModal";
 import { extractYouTubeUrl } from "~/brain/tools/youtube-analyzer";
 import { useIsMobile } from "~/hooks/use-breakpoint";
-<<<<<<< HEAD
 import { FEATURES } from "~/config/features";
-=======
 import { sceneSyncHelpers } from "~/lib/sync/sceneSync";
->>>>>>> b6cc29c8
 
 
 // Component message representation for UI display
@@ -104,6 +101,7 @@
   const [generationComplete, setGenerationComplete] = useState(false);
   const [isEnhancing, setIsEnhancing] = useState(false);
   const [isPurchaseModalOpen, setIsPurchaseModalOpen] = useState(false);
+  const [selectedModel] = useState<string>('claude-sonnet-4-20250514'); // Default model for personalization flow
   
   // Asset mention state
   const [mentionSuggestions, setMentionSuggestions] = useState<AssetMention[]>([]);
@@ -719,25 +717,17 @@
     // Pass both GitHub and Figma modes to generation, plus website URL
     // Use backendMessage which contains icon information for the LLM
     console.log('[ChatPanelG] Backend message with icon info:', backendMessage);
-<<<<<<< HEAD
-    if (websiteUrl) {
-      generateSSE(
-        backendMessage,
-        imageUrls,
-        videoUrls,
-        audioUrls,
-        sceneUrls,
-        selectedModel,
-        isGitHubMode || isFigmaMode,
-        { websiteUrl }
-      );
-    } else {
-      generateSSE(backendMessage, imageUrls, videoUrls, audioUrls, sceneUrls, selectedModel, isGitHubMode || isFigmaMode);
-    }
-=======
-    // Do not pass websiteUrl while the pipeline is disabled
-    generateSSE(backendMessage, imageUrls, videoUrls, audioUrls, sceneUrls, undefined, isGitHubMode || isFigmaMode, undefined);
->>>>>>> b6cc29c8
+    const generationOptions = websiteUrl ? { websiteUrl } : undefined;
+    generateSSE(
+      backendMessage,
+      imageUrls,
+      videoUrls,
+      audioUrls,
+      sceneUrls,
+      selectedModel,
+      isGitHubMode || isFigmaMode,
+      generationOptions,
+    );
     
     // Create display message for chat that includes icon information
     let userDisplayMessage = originalMessage;
