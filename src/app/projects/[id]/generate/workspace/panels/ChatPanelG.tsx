"use client";

import React, { useState, useEffect, useRef, useCallback, useMemo } from 'react';
import { Button } from "~/components/ui/button";
import { Input } from "~/components/ui/input";
import { api } from "~/trpc/react";
import { useVideoState } from '~/stores/videoState';
<<<<<<< HEAD
import { Loader2Icon, CheckCircleIcon, XCircleIcon, SendIcon, MicIcon } from 'lucide-react';
=======
import { Loader2Icon, CheckCircleIcon, XCircleIcon, SendIcon, Mic, StopCircle } from 'lucide-react';
>>>>>>> ef4c2b32
import ReactMarkdown from 'react-markdown';
import remarkGfm from 'remark-gfm';
import { toast } from 'sonner';
import { analytics } from '~/lib/analytics';
import { useVoiceToText } from '~/hooks/useVoiceToText';

interface Scene {
  id: string;
  type: string;
  start: number;
  duration: number;
  data?: {
    name?: string;
    code?: string;
    componentId?: string;
    props?: any;
    [key: string]: any;
  };
  props?: any;
  metadata?: any;
}

// Optimistic message type for immediate UI updates
interface OptimisticMessage {
  id: string;
  content: string;
  role: 'user' | 'assistant';
  createdAt: Date;
  status?: 'pending' | 'success' | 'error';
  isOptimistic: true;
}

// Database message type
interface DbMessage {
  id: string;
  projectId: string;
  content: string;
  role: 'user' | 'assistant';
  createdAt: Date;
  status?: string | null; // Match database schema - can be null
  isOptimistic?: false;
}

export function ChatPanelG({
  projectId,
  selectedSceneId,
  onSceneGenerated,
<<<<<<< HEAD
  onProjectTitleUpdate
}: { 
  projectId: string;
  selectedSceneId?: string | null;
  onSceneGenerated?: (sceneId: string, code: string) => void;
  onProjectTitleUpdate?: (newTitle: string) => void;
=======
  onProjectRename,
}: {
  projectId: string;
  selectedSceneId?: string | null;
  onSceneGenerated?: (sceneId: string, code: string) => void;
  onProjectRename?: (newTitle: string) => void;
>>>>>>> ef4c2b32
}) {
  const [message, setMessage] = useState("");
  const [isGenerating, setIsGenerating] = useState(false);
  const [generationComplete, setGenerationComplete] = useState(false);
  const [currentPrompt, setCurrentPrompt] = useState<string>('');
  const [optimisticMessages, setOptimisticMessages] = useState<OptimisticMessage[]>([]);
  const [isRecording, setIsRecording] = useState(false);
  const recorderRef = useRef<MediaRecorder | null>(null);
  const messagesEndRef = useRef<HTMLDivElement>(null);
  const chatContainerRef = useRef<HTMLDivElement>(null);
  const isFirstMessageRef = useRef(true);
  const textareaRef = useRef<HTMLTextAreaElement>(null);
  
  // Voice-to-text functionality
  const {
    recordingState,
    startRecording,
    stopRecording,
    transcription,
    error: voiceError,
    isSupported: isVoiceSupported,
  } = useVoiceToText();
  
  // Get video state and current scenes
  const { getCurrentProps } = useVideoState();
  const currentProps = getCurrentProps();
  const scenes = currentProps?.scenes || [];
  
  // Auto-select latest scene if none is selected and scenes exist (for edit-first behavior)
  const effectiveSelectedSceneId = selectedSceneId || (scenes.length > 0 ? scenes[scenes.length - 1]?.id : null);
  const selectedScene = effectiveSelectedSceneId ? scenes.find(s => s.id === effectiveSelectedSceneId) : null;
  
  // Database message fetching (V1 logic)
  const { data: dbMessages, isLoading: isLoadingMessages, refetch: refetchMessages } = 
    api.chat.getMessages.useQuery({ projectId });
    
  // Voice transcription
  const transcribe = api.voice.transcribe.useMutation({
    onSuccess: (data) => {
      setMessage((prev) => (prev ? `${prev} ${data.text}` : data.text));
    },
  });
  
  // Helper function to add optimistic user message
  const addOptimisticUserMessage = useCallback((content: string) => {
    const optimisticMessage: OptimisticMessage = {
      id: `optimistic-${Date.now()}-${Math.random()}`,
      content,
      role: 'user',
      createdAt: new Date(),
      status: 'success',
      isOptimistic: true,
    };
    
    setOptimisticMessages(prev => [...prev, optimisticMessage]);
    return optimisticMessage.id;
  }, []);

  // Helper function to add optimistic assistant message
  const addOptimisticAssistantMessage = useCallback((content: string = 'Generating scene...') => {
    const optimisticMessage: OptimisticMessage = {
      id: `optimistic-assistant-${Date.now()}-${Math.random()}`,
      content,
      role: 'assistant',
      createdAt: new Date(),
      status: 'pending',
      isOptimistic: true,
    };
    
    setOptimisticMessages(prev => [...prev, optimisticMessage]);
    return optimisticMessage.id;
  }, []);

  // Helper function to update optimistic message
  const updateOptimisticMessage = useCallback((id: string, updates: Partial<OptimisticMessage>) => {
    setOptimisticMessages(prev => 
      prev.map(msg => 
        msg.id === id ? { ...msg, ...updates } : msg
      )
    );
  }, []);
  
  // Handle voice recording
  const handleRecord = async () => {
    if (isRecording) {
      recorderRef.current?.stop();
      return;
    }
    try {
      const stream = await navigator.mediaDevices.getUserMedia({ audio: true });
      
      // Find supported MIME type for this browser
      const getMimeType = () => {
        const types = [
          'audio/webm',
          'audio/webm;codecs=opus',
          'audio/mp4',
          'audio/ogg;codecs=opus',
          'audio/wav'
        ];
        
        for (const type of types) {
          if (MediaRecorder.isTypeSupported(type)) {
            console.log(`Using supported MIME type: ${type}`);
            return type;
          }
        }
        
        // Fallback to default
        console.warn('No listed MIME type supported, using browser default');
        return '';
      };
      
      const mimeType = getMimeType();
      const recorderOptions = mimeType ? { mimeType } : {};
      
      // Create recorder with best supported format
      const recorder = new MediaRecorder(stream, recorderOptions);
      const chunks: Blob[] = [];
      
      recorder.ondataavailable = (e) => {
        if (e.data.size > 0) chunks.push(e.data);
      };
      
      recorder.onstop = async () => {
        // Get the actual MIME type that was used
        const actualType = recorder.mimeType || 'audio/webm';
        console.log(`Recording complete with MIME type: ${actualType}`);
        
        // Create blob with the recorder's actual MIME type
        const blob = new Blob(chunks, { type: actualType });
        
        // Convert to base64
        const reader = new FileReader();
        reader.onloadend = () => {
          const base64 = reader.result as string;
          toast.info('Transcribing audio...');
          transcribe.mutate({ 
            audio: base64, 
            mimeType: actualType
          });
        };
        reader.readAsDataURL(blob);
        
        // Cleanup
        stream.getTracks().forEach((t) => t.stop());
        setIsRecording(false);
      };
      
      recorderRef.current = recorder;
      // Set a timeslice to get data more frequently
      recorder.start(1000);
      setIsRecording(true);
      toast.success('Recording started');
    } catch (err) {
      console.error('Voice recording failed', err);
      toast.error('Failed to access microphone');
    }
  };

  // Helper function to remove optimistic message
  const removeOptimisticMessage = useCallback((id: string) => {
    setOptimisticMessages(prev => prev.filter(msg => msg.id !== id));
  }, []);

  // Helper function to clear all optimistic messages (when real messages arrive)
  const clearOptimisticMessages = useCallback(() => {
    setOptimisticMessages([]);
  }, []);

  // Combine database messages with optimistic messages for display
  const allMessages = useMemo(() => {
    // Filter and type-guard database messages to ensure they have valid roles
    const validDbMessages = (dbMessages || [])
      .filter(msg => msg.role === 'user' || msg.role === 'assistant')
      .map(msg => ({ 
        ...msg, 
        isOptimistic: false as const,
        role: msg.role as 'user' | 'assistant' // Type assertion since we filtered above
      }));
    
    const combined: (DbMessage | OptimisticMessage)[] = [
      ...validDbMessages,
      ...optimisticMessages
    ];
    
    // Sort by creation time
    return combined.sort((a, b) => a.createdAt.getTime() - b.createdAt.getTime());
  }, [dbMessages, optimisticMessages]);

  // Auto-scroll function (V2 improvement)
  const scrollToBottom = useCallback(() => {
    if (chatContainerRef.current) {
      chatContainerRef.current.scrollTo({
        top: chatContainerRef.current.scrollHeight,
        behavior: 'smooth',
      });
    }
  }, []);

  // Function to create contextual summary from user prompt (V2 improvement)
  const summarizePrompt = useCallback((prompt: string): string => {
    const cleanPrompt = prompt.replace(/@scene\([^)]+\)\s*/, '').trim();
    
    if (!cleanPrompt) return 'Custom scene';
    
    const words = cleanPrompt.split(/\s+/);
    const meaningfulWords = words.filter(word => {
      const lowerWord = word.toLowerCase();
      return word.length > 2 && 
             !['the', 'and', 'for', 'are', 'but', 'not', 'you', 'all', 'can', 'had', 'her', 'was', 'one', 'our', 'out', 'day', 'get', 'has', 'him', 'his', 'how', 'its', 'may', 'new', 'now', 'old', 'see', 'two', 'who', 'boy', 'did', 'she', 'use', 'her', 'way', 'many', 'then', 'them', 'well', 'were'].includes(lowerWord) &&
             !['make', 'create', 'add', 'show', 'with', 'that', 'this', 'have', 'will', 'want', 'need', 'lets', 'please'].includes(lowerWord);
    });
    
    if (meaningfulWords.length === 0) {
      return words.slice(0, 3).join(' ').toLowerCase();
    }
    
    const selectedWords = meaningfulWords.slice(0, 4);
    const title = selectedWords.map(word => 
      word.charAt(0).toUpperCase() + word.slice(1).toLowerCase()
    ).join(' ');
    
    return title.length > 40 ? title.substring(0, 37) + '...' : title;
  }, []);
  
<<<<<<< HEAD
  // Query to get current project details
  const { data: currentProject, refetch: refetchProject } = api.project.getById.useQuery({ id: projectId });

  // OPTIMIZATION #1: Use unified scene generation with chat persistence
  const generateSceneWithChatMutation = api.generation.generateSceneWithChat.useMutation({
    onSuccess: async (result: any) => {
=======
  // OPTIMIZATION #1: Use MCP scene generation instead of legacy
  const generateSceneWithChatMutation = api.generation.generateScene.useMutation({
    onSuccess: (result: any) => {
>>>>>>> ef4c2b32
      console.log("✅ Unified scene generation completed:", result);
      setIsGenerating(false);
      setGenerationComplete(true);
      
      // OPTIMIZATION #2: Add scene directly to video state instead of full refetch
      if (onSceneGenerated && result.scene) {
        console.log('[ChatPanelG] Calling onSceneGenerated callback for scene:', result.scene.id);
        onSceneGenerated(result.scene.id, result.scene.tsxCode);
      }
      
      // Check if this was the first scene and project title might have been updated
      if (scenes.length === 0 && onProjectTitleUpdate) {
        try {
          // Refetch project to get updated title
          const updatedProject = await refetchProject();
          if (updatedProject.data && updatedProject.data.title !== currentProject?.title) {
            console.log('[ChatPanelG] Project title updated, notifying parent:', updatedProject.data.title);
            onProjectTitleUpdate(updatedProject.data.title);
          }
        } catch (error) {
          console.error('[ChatPanelG] Failed to check for title update:', error);
        }
      }
      
      // Don't refetch immediately - let optimistic UI handle the success state
      // The real messages will be loaded when user sends next message or page refreshes
    },
    onError: (error: any) => {
      console.error("❌ Unified scene generation failed:", error);
      setIsGenerating(false);
      toast.error(`Scene generation failed: ${error.message}`);
      
      // Only refetch on error to show error message from server
      void refetchMessages();
    }
  });

  // Scene removal mutation
  const removeSceneMutation = api.generation.removeScene.useMutation({
    onSuccess: (result: any) => {
      console.log("✅ Scene removal completed:", result);
      setIsGenerating(false);
      setGenerationComplete(true);
      
      // Trigger video state refresh to remove the scene from UI
      if (onSceneGenerated) {
        console.log('[ChatPanelG] Calling onSceneGenerated callback to refresh after removal');
        onSceneGenerated('', ''); // Empty values to trigger refresh
      }
      
      // Don't refetch immediately - let optimistic UI handle the success state
    },
    onError: (error: any) => {
      console.error("❌ Scene removal failed:", error);
      setIsGenerating(false);
      toast.error(`Scene removal failed: ${error.message}`);
      
      // Only refetch on error to show error message from server
      void refetchMessages();
    }
  });

  // Project rename mutation for first message (V1 logic)
  const renameMutation = api.project.rename.useMutation({
    onSuccess: (data: any) => {
      if (data?.title) {
        onProjectRename?.(data.title);
      }
    },
    onError: (error: any) => {
      console.error("Error renaming project:", error);
    }
  });

  // AI title generation mutation (V1 logic)
  const generateAITitleMutation = api.project.generateAITitle.useMutation();

  // Helper function to get scene by number (1-based indexing) (V1 logic)
  const getSceneByNumber = useCallback((sceneNumber: number): Scene | null => {
    if (!scenes || scenes.length === 0) return null;
    const index = sceneNumber - 1;
    return scenes[index] || null;
  }, [scenes]);

  // Helper function to get scene number by ID (V1 logic)
  const getSceneNumber = useCallback((sceneId: string): number | null => {
    if (!scenes || scenes.length === 0) return null;
    const index = scenes.findIndex(scene => scene.id === sceneId);
    return index >= 0 ? index + 1 : null;
  }, [scenes]);

  // Helper function to detect if a message is likely an edit command (V1 enhanced logic)
  const isLikelyEdit = useCallback((msg: string): boolean => {
    const trimmed = msg.trim();
    if (!trimmed) return false;
    
    // If no scenes exist, it can't be an edit
    if (scenes.length === 0) return false;
    
    // If no scene is selected, don't auto-tag as edit
    if (!selectedScene?.id) return false;
    
    // Split by spaces and filter out empty strings
    const words = trimmed.split(/\s+/).filter(word => word.length > 0);
    
    // LESS AGGRESSIVE EDIT DETECTION: Only treat as edit if there are clear edit indicators
    
    // Very short messages (1-2 words) with clear edit verbs
    if (words.length <= 2) {
      const shortEditVerbs = ['red', 'blue', 'green', 'bigger', 'smaller', 'faster', 'slower'];
      const hasShortEditVerb = shortEditVerbs.some(verb => trimmed.toLowerCase().includes(verb));
      return hasShortEditVerb;
    }
    
    // Medium messages (3-6 words) need edit indicators
    if (words.length <= 6) {
      const editIndicators = ['make', 'change', 'set', 'turn', 'fix', 'update', 'modify', 'adjust'];
      const hasEditIndicator = editIndicators.some(indicator => trimmed.toLowerCase().includes(indicator));
      return hasEditIndicator;
    }
    
    // Longer messages (7+ words) need strong edit verbs at the beginning
    const strongEditVerbs = ['change', 'make', 'set', 'turn', 'modify', 'update', 'fix', 'adjust'];
    const startsWithEditVerb = strongEditVerbs.some(verb => trimmed.toLowerCase().startsWith(verb));
    
    return startsWithEditVerb;
  }, [scenes, selectedScene]);

  // Helper function to detect scene removal commands
  const isRemovalCommand = useCallback((msg: string): { isRemoval: boolean; sceneNumber?: number; sceneId?: string } => {
    const trimmed = msg.trim().toLowerCase();
    
    // Check for removal patterns
    const removalPatterns = [
      /(?:remove|delete|del)\s+scene\s+(\d+)/i,
      /scene\s+(\d+)\s+(?:remove|delete|del)/i,
      /(?:remove|delete|del)\s+(\d+)/i,
    ];
    
    for (const pattern of removalPatterns) {
      const match = pattern.exec(trimmed);
      if (match?.[1]) {
        const sceneNumber = parseInt(match[1], 10);
        const targetScene = getSceneByNumber(sceneNumber);
        if (targetScene) {
          return { isRemoval: true, sceneNumber, sceneId: targetScene.id };
        }
      }
    }
    
    return { isRemoval: false };
  }, [getSceneByNumber]);

  // Helper function to convert scene IDs to user-friendly numbers in display messages
  const convertSceneIdToNumber = useCallback((msg: string): string => {
    // Replace @scene(uuid) with @scene(number) for display
    return msg.replace(/@scene\(([^)]+)\)/g, (match, sceneId) => {
      const sceneNumber = getSceneNumber(sceneId);
      return sceneNumber ? `@scene(${sceneNumber})` : match;
    });
  }, [getSceneNumber]);

  // Helper function to auto-tag messages with @scene(id) when appropriate (V1 logic)
  const autoTagMessage = useCallback((msg: string): string => {
    // If already tagged, return as-is
    if (msg.startsWith('@scene(')) return msg;
    
    // STEP 1: Check for scene removal commands
    const removalCheck = isRemovalCommand(msg);
    if (removalCheck.isRemoval && removalCheck.sceneId) {
      console.log(`[ChatPanelG] Detected removal command for scene ${removalCheck.sceneNumber} (${removalCheck.sceneId})`);
      return `@scene(${removalCheck.sceneId}) ${msg}`;
    }
    
    // STEP 2: Check for scene number syntax (@scene(1), @scene(2), etc.)
    const sceneNumberMatch = /\bscene\s+(\d+)\b/i.exec(msg);
    if (sceneNumberMatch && sceneNumberMatch[1]) {
      const sceneNumber = parseInt(sceneNumberMatch[1], 10);
      const targetScene = getSceneByNumber(sceneNumber);
      if (targetScene) {
        console.log(`[ChatPanelG] Converting "scene ${sceneNumber}" to @scene(${targetScene.id})`);
        return `@scene(${targetScene.id}) ${msg}`;
      } else {
        console.warn(`[ChatPanelG] Scene ${sceneNumber} not found (only ${scenes.length} scenes available)`);
        return msg;
      }
    }
    
    // STEP 3: Auto-detect edit commands for the selected scene
    if (!selectedScene?.id) return msg;
    
    const sceneId = selectedScene.id;
    
    // If it's a likely edit command, auto-tag it
    if (isLikelyEdit(msg)) {
      const sceneNumber = getSceneNumber(sceneId);
      const sceneName = selectedScene.data?.name || `Scene ${sceneNumber || '?'}`;
      console.log(`[ChatPanelG] Auto-tagging edit command for ${sceneName} (${sceneId})`);
      return `@scene(${sceneId}) ${msg}`;
    }
    
    return msg;
  }, [selectedScene, isLikelyEdit, isRemovalCommand, getSceneByNumber, getSceneNumber, scenes]);

  // Generate project name from first message (V1 logic)
  const generateNameFromPrompt = useCallback((prompt: string): string => {
    const cleanPrompt = prompt.replace(/[^\w\s]/g, '').trim();
    const words = cleanPrompt.split(/\s+/).slice(0, 4);
    let name = words.join(' ');
    
    if (name.length > 30) {
      name = name.substring(0, 27) + '...';
    }
    
    return name || 'New Video Project';
  }, []);

  // Handle form submission (V1 logic with V2 improvements + OPTIMISTIC UI)
  const handleSubmit = async (e: React.FormEvent) => {
    e.preventDefault();
    if (!message.trim() || isGenerating) return;
    
    const trimmedMessage = message.trim();
    
    // Check if no scene is selected for edit commands (V1 logic)
    if (isLikelyEdit(trimmedMessage) && !selectedScene) {
      toast.error('Please select a scene to edit first, or create a new scene with a descriptive prompt.');
      return;
    }
    
    // Generate project name from first message using AI (V1 logic)
    if (isFirstMessageRef.current && (!dbMessages || dbMessages.length === 0)) {
      console.log("Generating AI-powered title from first message...");
      
      generateAITitleMutation.mutate(
        {
          prompt: trimmedMessage,
          contextId: projectId
        },
        {
          onSuccess: (result: any) => {
            const generatedTitle = result.title;
            console.log(`Generated AI project name: "${generatedTitle}"`);
            
            renameMutation.mutate({
              id: projectId,
              title: generatedTitle,
            });
          },
          onError: (error: any) => {
            console.error("Error using AI title generation:", error);
            const fallbackName = generateNameFromPrompt(trimmedMessage);
            console.log(`Falling back to regex-based name: "${fallbackName}"`);
            
            renameMutation.mutate({
              id: projectId,
              title: fallbackName,
            });
          }
        }
      );
      
      isFirstMessageRef.current = false;
    }
    
    // Auto-tag the message if it's an edit command and a scene is selected (V1 logic)
    const processedMessage = autoTagMessage(trimmedMessage);
    
    console.log('Original message:', trimmedMessage);
    console.log('Processed message:', processedMessage);
    console.log('Selected scene:', selectedScene?.id);
    console.log('Is likely edit:', isLikelyEdit(trimmedMessage));
    
    // OPTIMISTIC UI: Immediately add user message to chat (show original input, not processed)
    const optimisticUserMessageId = addOptimisticUserMessage(trimmedMessage);
    
    // Clear the input immediately for better UX
    setMessage("");
    setCurrentPrompt(trimmedMessage);
    setIsGenerating(true);
    setGenerationComplete(false);
    
    // OPTIMISTIC UI: Add assistant loading message
    const optimisticAssistantMessageId = addOptimisticAssistantMessage('Generating scene...');
    
    // Check if this is a scene removal command
    const removalCheck = isRemovalCommand(trimmedMessage);
    
    if (removalCheck.isRemoval && removalCheck.sceneId) {
      console.log(`[ChatPanelG] Processing scene removal for scene ${removalCheck.sceneNumber}`);
      
      // Update optimistic assistant message for removal
      updateOptimisticMessage(optimisticAssistantMessageId, {
        content: `Removing scene ${removalCheck.sceneNumber}...`,
      });
      
      // Execute scene removal using the tRPC mutation
      try {
        const result = await removeSceneMutation.mutateAsync({
          projectId,
          sceneId: removalCheck.sceneId,
        });
        
        console.log('Scene removal result:', result);
        
        // Update optimistic assistant message with success
        updateOptimisticMessage(optimisticAssistantMessageId, {
          content: `Scene ${removalCheck.sceneNumber} removed ✅`,
          status: 'success',
        });
        
        // Keep optimistic messages - they'll be cleared when user sends next message
        
      } catch (error) {
        console.error('Error during scene removal:', error);
        
        // Update optimistic assistant message with error
        updateOptimisticMessage(optimisticAssistantMessageId, {
          content: `Failed to remove scene ${removalCheck.sceneNumber}: ${error instanceof Error ? error.message : 'Unknown error'}`,
          status: 'error',
        });
        
        // Keep error message visible - user can see what went wrong
      }
      
      return; // Exit early for removal commands
    }
    
    // Use ONLY the unified mutation (OPTIMIZATION #1)
    try {
      const isEditOperation = processedMessage.startsWith('@scene(') || 
                             (selectedScene && isLikelyEdit(trimmedMessage));
      
      console.log('[ChatPanelG] Operation type:', isEditOperation ? 'EDIT' : 'NEW_SCENE');
      console.log('[ChatPanelG] Scene ID to pass:', isEditOperation ? selectedScene?.id : undefined);
      console.log('[ChatPanelG] Auto-tagged message:', processedMessage);
      
      const result = await generateSceneWithChatMutation.mutateAsync({
        projectId,
        userMessage: processedMessage, // Send UUID version to backend
        sceneId: isEditOperation ? selectedScene?.id : undefined,
      });
      
      console.log('Scene generation result:', result);
      
      // Generate dynamic scene name for optimistic message
      const dynamicSceneName = summarizePrompt(trimmedMessage);
      
      // Update optimistic assistant message with success
      updateOptimisticMessage(optimisticAssistantMessageId, {
        content: `Scene ${isEditOperation ? 'updated' : 'generated'}: ${dynamicSceneName} ✅`,
        status: 'success',
      });
      
      // Keep optimistic messages - they'll be cleared when user sends next message
      
    } catch (error) {
      console.error('Error during scene generation:', error);
      
      // Update optimistic assistant message with error
      updateOptimisticMessage(optimisticAssistantMessageId, {
        content: `Scene generation failed: ${error instanceof Error ? error.message : 'Unknown error'}`,
        status: 'error',
      });
      
      // Keep error message visible - user can see what went wrong
    }

    // Track chat message analytics
    const messageLength = processedMessage.length;
    const hasContext = scenes.length > 0;
    analytics.chatMessageSent(projectId, messageLength, hasContext);
  };

  // Auto-scroll to bottom when messages change (V2 improvement)
  useEffect(() => {
    if (!generationComplete) {
      scrollToBottom();
    }
  }, [dbMessages, scrollToBottom, generationComplete]);

  // Separate effect for completion scroll (V2 improvement)
  useEffect(() => {
    if (generationComplete) {
      scrollToBottom();
    }
  }, [generationComplete, scrollToBottom]);

  // Format timestamp for display (V1 logic)
  const formatTimestamp = (timestamp: number) => {
    const date = new Date(timestamp);
    const hours = date.getHours().toString().padStart(2, '0');
    const minutes = date.getMinutes().toString().padStart(2, '0');
    return `${hours}:${minutes}`;
  };

  // Type guard for any message type (V1 logic + optimistic support)
  function isValidMessage(msg: any): msg is DbMessage | OptimisticMessage {
    return (
      typeof msg === 'object' && 
      msg !== null && 
      typeof msg.id === 'string' && 
      typeof msg.content === 'string' && 
      (msg.role === 'user' || msg.role === 'assistant') &&
      msg.createdAt instanceof Date
    );
  }

  // Get welcome message for new projects (V1 logic)
  const getWelcomeMessage = () => (
    <div className="flex items-center justify-center min-h-[400px] py-8 px-4">
      <div className="bg-gradient-to-br from-white to-gray-50/80 rounded-2xl shadow-lg border border-gray-200/60 p-8 mx-auto max-w-3xl">
        {/* Header Section */}
        <div className="text-center mb-8">
          <h3 className="text-2xl font-semibold text-gray-900 mb-3">Welcome to your new project</h3>
          <p className="text-gray-600 text-base leading-relaxed max-w-xl mx-auto">
            Create, edit or delete scenes — all with simple prompts.
          </p>
        </div>
        
        {/* Divider */}
        <div className="flex items-center justify-center mb-8">
          <div className="flex-1 h-px bg-gradient-to-r from-transparent via-gray-300 to-transparent"></div>
          <span className="px-4 text-sm font-medium text-gray-500 bg-white rounded-full">Examples</span>
          <div className="flex-1 h-px bg-gradient-to-r from-transparent via-gray-300 to-transparent"></div>
        </div>
        
        {/* Examples Section */}
        <div className="space-y-6">
          {/* Create Example */}
          <div className="bg-white rounded-xl border border-gray-200 p-6 hover:shadow-md transition-shadow duration-200">
            <div className="flex items-center gap-4">
              <div className="flex-shrink-0">
                <div className="w-10 h-10 bg-green-100 rounded-lg flex items-center justify-center">
                  <svg className="w-5 h-5 text-green-600" fill="none" stroke="currentColor" viewBox="0 0 24 24">
                    <path strokeLinecap="round" strokeLinejoin="round" strokeWidth={2} d="M12 6v6m0 0v6m0-6h6m-6 0H6" />
                  </svg>
                </div>
              </div>
              <div className="flex-1">
                <h4 className="font-semibold text-gray-900 mb-2 flex items-center gap-2">
                  Create
                  <span className="text-xs bg-green-100 text-green-700 px-2 py-1 rounded-full">New Scene</span>
                </h4>
                <div className="bg-gray-50 rounded-lg p-4">
                  <p className="text-gray-700 text-sm leading-relaxed italic">
                    "Animate a hero section for Finance.ai. Use white text on a black background. Add a heading that says 'Smarter Finance. Powered by AI.' The subheading is 'Automate reports, optimize decisions, and forecast in real-time.' Use blue and white colors similar to Facebook's branding. At the bottom center, add a neon blue 'Try Now' button with a gentle pulsing animation."
                  </p>
                </div>
              </div>
            </div>
          </div>
          
          {/* Edit Example */}
          <div className="bg-white rounded-xl border border-gray-200 p-6 hover:shadow-md transition-shadow duration-200">
            <div className="flex items-center gap-4">
              <div className="flex-shrink-0">
                <div className="w-10 h-10 bg-blue-100 rounded-lg flex items-center justify-center">
                  <svg className="w-5 h-5 text-blue-600" fill="none" stroke="currentColor" viewBox="0 0 24 24">
                    <path strokeLinecap="round" strokeLinejoin="round" strokeWidth={2} d="M11 5H6a2 2 0 00-2 2v11a2 2 0 002 2h11a2 2 0 002-2v-5m-1.414-9.414a2 2 0 112.828 2.828L11.828 15H9v-2.828l8.586-8.586z" />
                  </svg>
                </div>
              </div>
              <div className="flex-1">
                <h4 className="font-semibold text-gray-900 mb-2 flex items-center gap-2">
                  Edit
                  <span className="text-xs bg-blue-100 text-blue-700 px-2 py-1 rounded-full">Modify Scene</span>
                </h4>
                <div className="bg-gray-50 rounded-lg p-4">
                  <p className="text-gray-700 text-sm leading-relaxed italic">
                    "Make the header bold and increase font size to 120px."
                  </p>
                </div>
              </div>
            </div>
          </div>
          
          {/* Delete Example */}
          <div className="bg-white rounded-xl border border-gray-200 p-6 hover:shadow-md transition-shadow duration-200">
            <div className="flex items-center gap-4">
              <div className="flex-shrink-0">
                <div className="w-10 h-10 bg-red-100 rounded-lg flex items-center justify-center">
                  <svg className="w-5 h-5 text-red-600" fill="none" stroke="currentColor" viewBox="0 0 24 24">
                    <path strokeLinecap="round" strokeLinejoin="round" strokeWidth={2} d="M19 7l-.867 12.142A2 2 0 0116.138 21H7.862a2 2 0 01-1.995-1.858L5 7m5 4v6m4-6v6m1-10V4a1 1 0 00-1-1h-4a1 1 0 00-1 1v3M4 7h16" />
                  </svg>
                </div>
              </div>
              <div className="flex-1">
                <h4 className="font-semibold text-gray-900 mb-2 flex items-center gap-2">
                  Delete
                  <span className="text-xs bg-red-100 text-red-700 px-2 py-1 rounded-full">Remove Scene</span>
                </h4>
                <div className="bg-gray-50 rounded-lg p-4">
                  <p className="text-gray-700 text-sm leading-relaxed italic">
                    "Delete the CTA scene."
                  </p>
                </div>
              </div>
            </div>
          </div>
        </div>
        
        {/* Footer */}
        <div className="mt-8 pt-6 border-t border-gray-200">
          <p className="text-center text-sm text-gray-500">
            💡 <strong>Tip:</strong> Be specific with colors, fonts, animations, and layout for best results
          </p>
        </div>
      </div>
    </div>
  );

  const hasMessages = allMessages && allMessages.length > 0;
  const isLoading = isLoadingMessages && !hasMessages;
  const showWelcome = !hasMessages && !isLoading;

  // Reset component state when projectId changes (for new projects)
  useEffect(() => {
    // Clear optimistic messages when switching projects
    setOptimisticMessages([]);
    setMessage("");
    setIsGenerating(false);
    setGenerationComplete(false);
    setCurrentPrompt('');
    
    // Reset first message flag for new projects
    isFirstMessageRef.current = true;
    
    console.log('[ChatPanelG] Reset state for new project:', projectId);
  }, [projectId]);

  // Check if we have any existing messages on load (V1 logic)
  useEffect(() => {
    if (dbMessages && dbMessages.length > 0) {
      isFirstMessageRef.current = false;
    }
  }, [dbMessages]);

  // Handle voice transcription results
  useEffect(() => {
    if (transcription && transcription.trim()) {
      setMessage(prev => {
        // If there's existing text, append with a space
        const newText = prev ? `${prev} ${transcription}` : transcription;
        return newText;
      });
    }
  }, [transcription]);

  // Handle voice errors
  useEffect(() => {
    if (voiceError) {
      console.error('[ChatPanelG] Voice error:', voiceError);
      // Error is already handled by the hook with toast, just log it
    }
  }, [voiceError]);

  // Auto-resize textarea
  useEffect(() => {
    if (textareaRef.current) {
      const textarea = textareaRef.current;
      // Reset height to auto to get the correct scrollHeight
      textarea.style.height = 'auto';
      // Calculate new height (min 40px, max 10 lines ~200px)
      const newHeight = Math.min(Math.max(textarea.scrollHeight, 40), 200);
      textarea.style.height = `${newHeight}px`;
    }
  }, [message]);

  // Handle keyboard events for textarea
  const handleKeyDown = useCallback((e: React.KeyboardEvent<HTMLTextAreaElement>) => {
    if (e.key === 'Enter' && !e.shiftKey) {
      e.preventDefault();
      if (!message.trim() || isGenerating) return;
      
      // Trigger form submission directly
      const form = e.currentTarget.closest('form');
      if (form) {
        const submitEvent = new Event('submit', { bubbles: true, cancelable: true });
        form.dispatchEvent(submitEvent);
      }
    }
  }, [message, isGenerating]);

  // Handle microphone button click
  const handleMicrophoneClick = useCallback(() => {
    if (recordingState === 'idle') {
      startRecording();
    } else if (recordingState === 'recording') {
      stopRecording();
    }
    // Do nothing during transcribing state
  }, [recordingState, startRecording, stopRecording]);

  // Clear optimistic messages when new database messages arrive (to avoid duplicates)
  useEffect(() => {
    if (dbMessages && dbMessages.length > 0) {
      // Only clear optimistic messages if we have real messages from the database
      // This prevents duplicates when the server responds with persisted messages
      const hasRecentDbMessage = dbMessages.some(msg => {
        const messageAge = Date.now() - new Date(msg.createdAt).getTime();
        return messageAge < 10000; // Clear if there's a message from the last 10 seconds
      });
      
      if (hasRecentDbMessage) {
        console.log('[ChatPanelG] Clearing optimistic messages due to new database messages');
        setOptimisticMessages([]);
      }
    }
  }, [dbMessages]);

  // Check if content has multiple lines
  const hasMultipleLines = message.split('\n').length > 1 || message.includes('\n');

  return (
    <div className="flex flex-col h-full">
      {/* Messages container */}
      <div ref={chatContainerRef} className="flex-1 overflow-y-auto p-4 space-y-4">
        {isLoading ? (
          <div className="flex justify-center items-center h-10">
            <Loader2Icon className="h-4 w-4 animate-spin text-muted-foreground" />
            <span className="ml-2 text-xs text-muted-foreground">Loading...</span>
          </div>
        ) : showWelcome ? (
          getWelcomeMessage()
        ) : (
          <>
            {/* Render combined messages (database + optimistic) */}
            {hasMessages && allMessages.map((msg) => {
              if (!isValidMessage(msg)) return null;
              
              const isUser = msg.role === 'user';
              const isError = msg.status === 'error';
              const isSuccess = msg.status === 'success';
              const isGenerating = msg.status === 'building' || msg.status === 'tool_calling' || msg.status === 'pending';
              const isOptimistic = 'isOptimistic' in msg && msg.isOptimistic;
              
              return (
                <div
                  key={msg.id}
                  className={`flex ${isUser ? 'justify-end' : 'justify-start'}`}
                >
                  <div
                    className={`max-w-[85%] rounded-[15px] px-4 py-3 ${
                      isUser
                        ? 'bg-primary text-primary-foreground'
                        : isError
                        ? 'bg-red-50 text-red-700 border border-red-200'
                        : isSuccess
                        ? 'bg-green-50 text-green-700 border border-green-200'
                        : isGenerating
                        ? 'bg-blue-50 text-blue-700 border border-blue-200'
                        : 'bg-muted text-muted-foreground border'
                    } ${isOptimistic ? 'opacity-90' : ''}`}
                  >
                    {isUser ? (
                      // User messages: plain text only, no icons or markdown
                      <div>
                        <div className="text-sm">
                          {msg.content}
                        </div>
                        <div className="text-[10px] opacity-50 mt-2">
                          <span>{formatTimestamp(msg.createdAt.getTime())}</span>
                        </div>
                      </div>
                    ) : (
                      // Assistant messages: keep icons and markdown
                      <div>
                        <div className="flex items-center">
                          {isGenerating && <Loader2Icon className="h-4 w-4 animate-spin mr-2" />}
                          {isSuccess && <CheckCircleIcon className="h-4 w-4 mr-2" />}
                          {isError && <XCircleIcon className="h-4 w-4 mr-2" />}
                          
                          <div className="prose prose-sm dark:prose-invert max-w-none">
                            <ReactMarkdown remarkPlugins={[remarkGfm]}>
                              {msg.content}
                            </ReactMarkdown>
                          </div>
                        </div>
                        
                        <div className="text-[10px] opacity-50 mt-2 flex items-center gap-2">
                          <span>{formatTimestamp(msg.createdAt.getTime())}</span>
                          {isOptimistic && <span className="text-blue-500">•</span>}
                        </div>
                      </div>
                    )}
                  </div>
                </div>
              );
            })}
          </>
        )}
        
        <div ref={messagesEndRef} />
      </div>

      {/* Input form */}
      <div className="flex-shrink-0 p-4 border-t border-gray-200">
<<<<<<< HEAD
        <form onSubmit={handleSubmit} className="flex gap-2 items-start">
          <div className={`flex-1 relative flex border border-input rounded-md bg-background focus-within:ring-2 focus-within:ring-ring focus-within:ring-offset-2 ${hasMultipleLines ? 'items-start' : 'items-center'}`}>
            {/* Microphone button */}
            {isVoiceSupported && (
              <Button
                type="button"
                onClick={handleMicrophoneClick}
                size="sm"
                variant="ghost"
                className={`flex-shrink-0 h-8 w-8 p-1 m-1 ${
                  recordingState === 'recording' 
                    ? 'text-red-500 hover:text-red-600' 
                    : recordingState === 'transcribing'
                    ? 'text-blue-500'
                    : 'text-gray-400 hover:text-gray-600'
                }`}
                disabled={recordingState === 'transcribing'}
              >
                {recordingState === 'transcribing' ? (
                  <Loader2Icon className="h-4 w-4 animate-spin" />
                ) : (
                  <MicIcon className="h-4 w-4" />
                )}
              </Button>
=======
        {/* Context indicator (V1 logic) */}
        {selectedScene && (
          <div className="mb-2 text-xs text-muted-foreground bg-primary/10 rounded-md px-2 py-1">
            <span className="font-medium">
              {selectedSceneId ? 'Editing:' : 'Auto-selected for editing:'}
            </span> {(selectedScene as any).data?.name || selectedScene.type || `Scene ${selectedScene.id.slice(0, 8)}`}
            <span className="ml-2 opacity-70">
              {selectedSceneId ? '(manually selected)' : '(latest scene, edit commands will modify this)'}
            </span>
          </div>
        )}
        
        <form onSubmit={handleSubmit} className="flex gap-2">
          <Input
            value={message}
            onChange={(e) => setMessage(e.target.value)}
            placeholder={
              selectedScene 
                ? "Describe changes to this scene or create a new scene..."
                : "Describe the scene you want to create..."
            }
            disabled={isGenerating}
            className="flex-1"
          />
          <Button
            type="button"
            variant="secondary"
            onClick={handleRecord}
            disabled={transcribe.isPending || isGenerating}
            size="sm"
            className="px-3"
          >
            {isRecording ? (
              <StopCircle className="h-4 w-4" />
            ) : (
              <Mic className="h-4 w-4" />
            )}
          </Button>
          <Button 
            type="submit" 
            disabled={!message.trim() || isGenerating}
            size="sm"
            className="px-3"
          >
            {isGenerating ? (
              <Loader2Icon className="h-4 w-4 animate-spin" />
            ) : (
              <SendIcon className="h-4 w-4" />
>>>>>>> ef4c2b32
            )}
            
            <textarea
              ref={textareaRef}
              value={message}
              onChange={(e) => setMessage(e.target.value)}
              placeholder={
                selectedScene 
                  ? "Describe changes to this scene or create a new scene..."
                  : "Describe the scene you want to create..."
              }
              className="flex-1 resize-none bg-transparent px-3 py-2 text-sm ring-offset-background placeholder:text-muted-foreground focus-visible:outline-none disabled:cursor-not-allowed disabled:opacity-50 min-h-[40px] max-h-[200px] overflow-y-auto border-0"
              onKeyDown={handleKeyDown}
              rows={1}
            />
            
            {/* Send button */}
            <Button 
              type="submit" 
              disabled={!message.trim() || isGenerating}
              size="sm"
              variant="ghost"
              className="flex-shrink-0 h-8 w-8 p-1 m-1"
            >
              {isGenerating ? (
                <Loader2Icon className="h-4 w-4 animate-spin" />
              ) : (
                <SendIcon className="h-4 w-4" />
              )}
            </Button>
          </div>
        </form>
      </div>
    </div>
  );
} <|MERGE_RESOLUTION|>--- conflicted
+++ resolved
@@ -5,11 +5,7 @@
 import { Input } from "~/components/ui/input";
 import { api } from "~/trpc/react";
 import { useVideoState } from '~/stores/videoState';
-<<<<<<< HEAD
-import { Loader2Icon, CheckCircleIcon, XCircleIcon, SendIcon, MicIcon } from 'lucide-react';
-=======
-import { Loader2Icon, CheckCircleIcon, XCircleIcon, SendIcon, Mic, StopCircle } from 'lucide-react';
->>>>>>> ef4c2b32
+import { Loader2Icon, CheckCircleIcon, XCircleIcon, SendIcon, Mic, StopCircle, MicIcon } from 'lucide-react';
 import ReactMarkdown from 'react-markdown';
 import remarkGfm from 'remark-gfm';
 import { toast } from 'sonner';
@@ -57,21 +53,12 @@
   projectId,
   selectedSceneId,
   onSceneGenerated,
-<<<<<<< HEAD
-  onProjectTitleUpdate
+  onProjectRename,
 }: { 
   projectId: string;
   selectedSceneId?: string | null;
   onSceneGenerated?: (sceneId: string, code: string) => void;
-  onProjectTitleUpdate?: (newTitle: string) => void;
-=======
-  onProjectRename,
-}: {
-  projectId: string;
-  selectedSceneId?: string | null;
-  onSceneGenerated?: (sceneId: string, code: string) => void;
   onProjectRename?: (newTitle: string) => void;
->>>>>>> ef4c2b32
 }) {
   const [message, setMessage] = useState("");
   const [isGenerating, setIsGenerating] = useState(false);
@@ -298,18 +285,12 @@
     return title.length > 40 ? title.substring(0, 37) + '...' : title;
   }, []);
   
-<<<<<<< HEAD
   // Query to get current project details
   const { data: currentProject, refetch: refetchProject } = api.project.getById.useQuery({ id: projectId });
 
-  // OPTIMIZATION #1: Use unified scene generation with chat persistence
+  // OPTIMIZATION #1: Use unified scene generation with chat persistence and MCP
   const generateSceneWithChatMutation = api.generation.generateSceneWithChat.useMutation({
     onSuccess: async (result: any) => {
-=======
-  // OPTIMIZATION #1: Use MCP scene generation instead of legacy
-  const generateSceneWithChatMutation = api.generation.generateScene.useMutation({
-    onSuccess: (result: any) => {
->>>>>>> ef4c2b32
       console.log("✅ Unified scene generation completed:", result);
       setIsGenerating(false);
       setGenerationComplete(true);
@@ -321,13 +302,13 @@
       }
       
       // Check if this was the first scene and project title might have been updated
-      if (scenes.length === 0 && onProjectTitleUpdate) {
+      if (scenes.length === 0 && onProjectRename) {
         try {
           // Refetch project to get updated title
           const updatedProject = await refetchProject();
           if (updatedProject.data && updatedProject.data.title !== currentProject?.title) {
             console.log('[ChatPanelG] Project title updated, notifying parent:', updatedProject.data.title);
-            onProjectTitleUpdate(updatedProject.data.title);
+            onProjectRename(updatedProject.data.title);
           }
         } catch (error) {
           console.error('[ChatPanelG] Failed to check for title update:', error);
@@ -1008,32 +989,6 @@
 
       {/* Input form */}
       <div className="flex-shrink-0 p-4 border-t border-gray-200">
-<<<<<<< HEAD
-        <form onSubmit={handleSubmit} className="flex gap-2 items-start">
-          <div className={`flex-1 relative flex border border-input rounded-md bg-background focus-within:ring-2 focus-within:ring-ring focus-within:ring-offset-2 ${hasMultipleLines ? 'items-start' : 'items-center'}`}>
-            {/* Microphone button */}
-            {isVoiceSupported && (
-              <Button
-                type="button"
-                onClick={handleMicrophoneClick}
-                size="sm"
-                variant="ghost"
-                className={`flex-shrink-0 h-8 w-8 p-1 m-1 ${
-                  recordingState === 'recording' 
-                    ? 'text-red-500 hover:text-red-600' 
-                    : recordingState === 'transcribing'
-                    ? 'text-blue-500'
-                    : 'text-gray-400 hover:text-gray-600'
-                }`}
-                disabled={recordingState === 'transcribing'}
-              >
-                {recordingState === 'transcribing' ? (
-                  <Loader2Icon className="h-4 w-4 animate-spin" />
-                ) : (
-                  <MicIcon className="h-4 w-4" />
-                )}
-              </Button>
-=======
         {/* Context indicator (V1 logic) */}
         {selectedScene && (
           <div className="mb-2 text-xs text-muted-foreground bg-primary/10 rounded-md px-2 py-1">
@@ -1046,43 +1001,32 @@
           </div>
         )}
         
-        <form onSubmit={handleSubmit} className="flex gap-2">
-          <Input
-            value={message}
-            onChange={(e) => setMessage(e.target.value)}
-            placeholder={
-              selectedScene 
-                ? "Describe changes to this scene or create a new scene..."
-                : "Describe the scene you want to create..."
-            }
-            disabled={isGenerating}
-            className="flex-1"
-          />
-          <Button
-            type="button"
-            variant="secondary"
-            onClick={handleRecord}
-            disabled={transcribe.isPending || isGenerating}
-            size="sm"
-            className="px-3"
-          >
-            {isRecording ? (
-              <StopCircle className="h-4 w-4" />
-            ) : (
-              <Mic className="h-4 w-4" />
-            )}
-          </Button>
-          <Button 
-            type="submit" 
-            disabled={!message.trim() || isGenerating}
-            size="sm"
-            className="px-3"
-          >
-            {isGenerating ? (
-              <Loader2Icon className="h-4 w-4 animate-spin" />
-            ) : (
-              <SendIcon className="h-4 w-4" />
->>>>>>> ef4c2b32
+        <form onSubmit={handleSubmit} className="flex gap-2 items-start">
+          <div className={`flex-1 relative flex border border-input rounded-md bg-background focus-within:ring-2 focus-within:ring-ring focus-within:ring-offset-2 ${hasMultipleLines ? 'items-start' : 'items-center'}`}>
+            {/* Microphone button - Integrated inside input field (from HEAD) */}
+            {isVoiceSupported && (
+              <Button
+                type="button"
+                onClick={handleMicrophoneClick}
+                size="sm"
+                variant="ghost"
+                className={`flex-shrink-0 h-8 w-8 p-1 m-1 ${(
+                  recordingState === 'recording' 
+                    ? 'text-red-500 hover:text-red-600' 
+                    : recordingState === 'transcribing'
+                    ? 'text-blue-500'
+                    : 'text-gray-400 hover:text-gray-600'
+                )}`}
+                disabled={recordingState === 'transcribing'}
+              >
+                {recordingState === 'transcribing' ? (
+                  <Loader2Icon className="h-4 w-4 animate-spin" />
+                ) : recordingState === 'recording' ? (
+                  <StopCircle className="h-4 w-4" />
+                ) : (
+                  <MicIcon className="h-4 w-4" />
+                )}
+              </Button>
             )}
             
             <textarea
@@ -1099,7 +1043,7 @@
               rows={1}
             />
             
-            {/* Send button */}
+            {/* Send button - Inside input area */}
             <Button 
               type="submit" 
               disabled={!message.trim() || isGenerating}
