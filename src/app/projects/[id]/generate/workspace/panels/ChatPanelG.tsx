--- conflicted
+++ resolved
@@ -120,11 +120,7 @@
   } = useVoiceToText();
   
   // Get video state and current scenes
-<<<<<<< HEAD
   const { getCurrentProps, replace, forceRefresh, updateAndRefresh, getProjectChatHistory, addUserMessage, addAssistantMessage, updateMessage, updateScene, addScene } = useVideoState();
-=======
-  const { getCurrentProps, replace, forceRefresh, updateAndRefresh, getProjectChatHistory, addUserMessage, addAssistantMessage, updateMessage } = useVideoState();
->>>>>>> 496d061b
   const currentProps = getCurrentProps();
   const scenes = currentProps?.scenes || [];
   
@@ -320,83 +316,40 @@
         await utils.generation.getProjectScenes.invalidate({ projectId });
         await utils.generation.invalidate(); // Invalidate entire generation namespace
         
-        console.log('[ChatPanelG] 🔄 CRITICAL: Fetching fresh scenes from database...');
-        
-        // STEP 2: Force refetch with error handling
-        let updatedScenes;
-        try {
-          updatedScenes = await refetchScenes();
-        } catch (refetchError) {
-          console.error('[ChatPanelG] ❌ CRITICAL: refetchScenes failed, trying direct query...', refetchError);
-          // Fallback: Try to refetch manually
-          updatedScenes = await utils.generation.getProjectScenes.fetch({ projectId });
-        }
-        
-        console.log('[ChatPanelG] 📊 CRITICAL: Raw scenes data:', updatedScenes);
-        
-        if (updatedScenes) {
-          // Handle different response formats from tRPC query
-          const scenesArray = Array.isArray(updatedScenes) ? updatedScenes : updatedScenes.data;
-          console.log('[ChatPanelG] ✅ CRITICAL: Fetched updated scenes from database:', scenesArray?.length || 0);
-          
-          if (scenesArray && scenesArray.length > 0) {
-            const updatedProps = convertDbScenesToInputProps(scenesArray);
-            console.log('[ChatPanelG] ✅ CRITICAL: Converted scenes to InputProps format:', updatedProps);
-            
-            console.log('[ChatPanelG] 🚀 CRITICAL: Forcing VideoState update with updateAndRefresh...');
-            updateAndRefresh(projectId, () => updatedProps);
-            
-            console.log('[ChatPanelG] 🎬 CRITICAL: VideoState updated - all panels should refresh NOW');
-            
-            // STEP 3: Also force global VideoState refresh
-            console.log('[ChatPanelG] 🔄 CRITICAL: Forcing VideoState global refresh...');
-            useVideoState.getState().forceRefresh(projectId);
-            
-            // STEP 4: Manual dispatch of update event as backup
-            console.log('[ChatPanelG] 📡 CRITICAL: Manually dispatching videostate-update event...');
-            window.dispatchEvent(new CustomEvent('videostate-update', {
-              detail: { 
-                projectId,
-                type: 'scenes-updated',
-                refreshToken: Date.now().toString(),
-                sceneCount: scenesArray?.length || 0
-              }
-            }));
-            
-            console.log('[ChatPanelG] ✅ CRITICAL: All refresh operations completed successfully');
-            
-          } else {
-            console.error('[ChatPanelG] ❌ CRITICAL: No scenes in updated data - something is wrong');
+        // ✅ IMMEDIATE: Update VideoState with backend response data (0ms delay)
+        if (result.scene && result.operation === 'editScene') {
+          console.log('[ChatPanelG] ⚡ Updating VideoState immediately with backend data:', result.scene);
+          
+          // 🚨 NEW: Check if database write failed
+          if (result.databaseWriteFailed) {
+            console.log('[ChatPanelG] ⚠️ Database write failed, but updating UI anyway. Will retry in background.');
+            // Could show a subtle notification that save is pending
           }
-        } else {
-          console.error('[ChatPanelG] ❌ CRITICAL: No scenes data returned from database query');
-          
-          // Last resort: Force reload the page after a short delay
-          console.log('[ChatPanelG] 🚨 LAST RESORT: Will force page reload in 2 seconds if state sync failed');
-          setTimeout(() => {
-            console.log('[ChatPanelG] 🔄 FORCING PAGE RELOAD due to state sync failure');
-            window.location.reload();
-          }, 2000);
-        }
-      } catch (refreshError) {
-        console.error('[ChatPanelG] ❌ CRITICAL: Refresh failed, but chat will continue:', refreshError);
-        
-        // 🚨 FALLBACK: Even if refresh fails, still try to notify other panels
-        try {
-          console.log('[ChatPanelG] 🔧 CRITICAL: Attempting fallback refresh...');
-          useVideoState.getState().forceRefresh(projectId);
-          
-          // Force a manual event dispatch as last resort
-          window.dispatchEvent(new CustomEvent('videostate-update', {
-            detail: { 
-              projectId,
-              type: 'emergency-refresh',
-              error: refreshError,
-              timestamp: Date.now()
-            }
-          }));
-          
-<<<<<<< HEAD
+          
+          // 🚨 FIX: Access the correct scene data structure
+          sceneData = result.scene.scene || result.scene; // Handle both possible structures
+          console.log('[ChatPanelG] 🔍 Scene data extracted:', { id: sceneData.id, name: sceneData.name });
+          
+          // Transform backend scene format to VideoState format
+          const transformedScene = {
+            ...sceneData,
+            tsxCode: sceneData.tsxCode,
+            name: sceneData.name,
+            duration: sceneData.duration
+          };
+          
+          // 🚨 DEBUG: Log what we're actually passing to updateScene
+          console.log('[ChatPanelG] 🚨 UPDATE SCENE DATA:', {
+            sceneId: sceneData.id,
+            tsxCodeLength: transformedScene.tsxCode?.length,
+            tsxCodeStart: transformedScene.tsxCode?.substring(0, 100),
+            hasRed: transformedScene.tsxCode?.includes('#ff0000')
+          });
+          
+          // Update VideoState immediately - all panels will react instantly
+          updateScene(projectId, sceneData.id, transformedScene);
+          console.log('[ChatPanelG] ⚡ VideoState updated - all panels should refresh immediately');
+          
         } else if (result.operation === 'createSceneFromImage') {
           // TEMPORARY WORKAROUND: createSceneFromImage doesn't return the scene ID
           // We need to refresh from database to get the newly created scene
@@ -488,12 +441,21 @@
           }
         } else {
           console.log('[ChatPanelG] 🔄 No scene data or unhandled operation:', result.operation);
-=======
-          console.log('[ChatPanelG] ✅ CRITICAL: Fallback refresh completed');
-        } catch (fallbackError) {
-          console.error('[ChatPanelG] 💥 CRITICAL: Even fallback refresh failed:', fallbackError);
->>>>>>> 496d061b
         }
+        
+        // ✅ TRUST STATE: For ALL operations, we trust our immediate state update
+        // No need to refetch from database - VideoState is our single source of truth
+        console.log('[ChatPanelG] ✨ Operation completed:', result.operation, '- trusting direct state update');
+        
+        // Skip notifying WorkspaceContentAreaG - it would just refetch and overwrite our good state
+        // The direct VideoState update is sufficient for ALL operations
+        
+        // Skip cache invalidation - VideoState is our source of truth
+        // The database will be updated by the backend asynchronously
+        
+        console.log('[ChatPanelG] ✅ Optimal update flow completed');
+      } catch (error) {
+        console.error('[ChatPanelG] ❌ State update error:', error);
       }
 
       // Handle callbacks
