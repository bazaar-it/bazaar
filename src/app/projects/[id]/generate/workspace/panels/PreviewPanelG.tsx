// src/app/projects/[id]/generate/workspace/panels/PreviewPanelG.tsx
"use client";

import React, { useEffect, useState, useCallback, useMemo, Suspense, useRef } from 'react';
import { useSession } from "next-auth/react";
import { useVideoState } from '~/stores/videoState';
import type { InputProps } from '~/lib/types/video/input-props';
import { Button } from "~/components/ui/button";
import { Badge } from "~/components/ui/badge";
import { RefreshCwIcon, CodeIcon, WrenchIcon } from "lucide-react";
import { ErrorBoundary } from 'react-error-boundary';
import { transform } from 'sucrase';
import RemotionPreview from '../../components/RemotionPreview';
import { Player, type PlayerRef } from '@remotion/player';
import { AbsoluteFill, useCurrentFrame, useVideoConfig, interpolate, spring, Sequence, Audio, Video, Img, staticFile } from 'remotion';
import { api } from "~/trpc/react";
import { PlaybackSpeedSlider } from "~/components/ui/PlaybackSpeedSlider";
import { cn } from '~/lib/cn';
import { detectProblematicScene, enhanceErrorMessage } from '~/lib/utils/scene-error-detector';
import { computeSceneRanges, findSceneAtFrame } from '~/lib/utils/scene-ranges';
import { wrapSceneNamespace } from '~/lib/video/wrapSceneNamespace';
import { buildCompositeHeader } from '~/lib/video/buildCompositeHeader';
import { buildSingleSceneModule, buildMultiSceneModule } from '~/lib/video/buildComposite';
import { DEFAULT_BRAND_THEME, ensureBrandThemeCopy, type BrandTheme } from '~/lib/theme/brandTheme';

function sanitizeTheme(theme: BrandTheme | null | undefined): BrandTheme {
  if (!theme) {
    return DEFAULT_BRAND_THEME;
  }

  return {
    ...DEFAULT_BRAND_THEME,
    ...theme,
    colors: {
      ...DEFAULT_BRAND_THEME.colors,
      ...theme.colors,
      primary: theme.colors?.primary || DEFAULT_BRAND_THEME.colors.primary,
      secondary: theme.colors?.secondary || DEFAULT_BRAND_THEME.colors.secondary,
      background: theme.colors?.background || DEFAULT_BRAND_THEME.colors.background,
      textDefault: theme.colors?.textDefault || DEFAULT_BRAND_THEME.colors.textDefault,
      accents:
        theme.colors?.accents && theme.colors.accents.length > 0
          ? theme.colors.accents
          : DEFAULT_BRAND_THEME.colors.accents,
      neutrals: theme.colors?.neutrals || DEFAULT_BRAND_THEME.colors.neutrals,
    },
    fonts: {
      heading: {
        ...DEFAULT_BRAND_THEME.fonts.heading,
        ...theme.fonts.heading,
      },
      body: {
        ...DEFAULT_BRAND_THEME.fonts.body,
        ...theme.fonts.body,
      },
      mono: theme.fonts.mono || DEFAULT_BRAND_THEME.fonts.mono,
    },
    assets: {
      ...DEFAULT_BRAND_THEME.assets,
      ...theme.assets,
      logo: theme.assets?.logo || DEFAULT_BRAND_THEME.assets.logo,
      productShots: theme.assets?.productShots || DEFAULT_BRAND_THEME.assets.productShots,
      heroImage: theme.assets?.heroImage || DEFAULT_BRAND_THEME.assets.heroImage,
    },
    iconography: theme.iconography || DEFAULT_BRAND_THEME.iconography,
    backgroundEffects: theme.backgroundEffects || DEFAULT_BRAND_THEME.backgroundEffects,
    motion: theme.motion || DEFAULT_BRAND_THEME.motion,
    copy: ensureBrandThemeCopy(theme.copy),
    variants: theme.variants || DEFAULT_BRAND_THEME.variants,
    meta: theme.meta || DEFAULT_BRAND_THEME.meta,
  };
}

// Error fallback component
function ErrorFallback({ error }: { error: Error }) {
  return (
    <div className="p-4 text-red-500 bg-red-50 rounded-md border border-red-200">
      <h3 className="font-bold mb-2">Component Error</h3>
      <p className="mb-2">{error.message}</p>
    </div>
  );
}

// Make Remotion components available on window for dynamically compiled scenes
if (typeof window !== 'undefined') {
  // Ensure React is available globally for dynamically imported modules
  if (!(window as any).React) {
    (window as any).React = React;
  }

  if (!(window as any).Remotion) {
    (window as any).Remotion = {
      AbsoluteFill,
      useCurrentFrame,
      useVideoConfig,
      interpolate,
      spring,
      Sequence,
      Audio,
      Video,
      Img,
      staticFile,
      // Add random function that scenes might use
      random: (seed: number) => {
        const x = Math.sin(seed) * 10000;
        return x - Math.floor(x);
      },
      // Aliases for compatibility
      Series: { Sequence }
    };
  }
}


export function PreviewPanelG({ 
  projectId, 
  initial,
  selectedSceneId 
}: { 
  projectId: string;
  initial?: InputProps;
  selectedSceneId?: string | null;
}) {
  const { data: session } = useSession();
  const isAdmin = session?.user?.isAdmin ?? false;
  const utils = api.useUtils();
  const brandifyScenesMutation = api.project.applyBrandToScenes.useMutation({
    onSuccess: async () => {
      await utils.generation.getProjectScenes.invalidate({ projectId });
    },
  });
  // Phase 1 metrics (lightweight, console-based)
  const metricsRef = useRef({ precompiled: 0, slowPath: 0, errors: 0, runs: 0 });
  // ✅ FIXED: Use separate selectors to prevent infinite loops
const currentProps = useVideoState((state) => {
  const project = state.projects[projectId];
  return project?.props || initial;
});
  const [selectedBrandTargetId, setSelectedBrandTargetId] = useState<string>('default');
  const [activeBrandTargetId, setActiveBrandTargetId] = useState<string>('default');
  const [isApplyingBrandTheme, setIsApplyingBrandTheme] = useState(false);
  
  // Get audio data from project state
  const projectAudio = useVideoState((state) => state.projects[projectId]?.audio);
  
  // 🚨 CLEANED UP: Only use project-specific refresh token
  const projectRefreshToken = useVideoState((state) => state.projects[projectId]?.refreshToken);
  
  // Get scenes from database to ensure we have the latest data
  const { data: dbScenes, dataUpdatedAt } = api.generation.getProjectScenes.useQuery(
    { projectId },
    { 
      refetchOnWindowFocus: false,
      // Balance: give optimistic UI a moment before DB resync
      staleTime: 1000,
      // This will be invalidated when scenes are created
    }
  );

const { data: personalizationTargetsData } = api.personalizationTargets.list.useQuery(
  { projectId },
  {
    enabled: isAdmin,
    refetchInterval: isAdmin ? 15000 : false,
  },
);

const readyBrandTargets = useMemo(() => {
  if (!isAdmin || !personalizationTargetsData) {
    return [] as Array<any>;
  }
  return personalizationTargetsData
    .filter((target: any) => target.status === 'ready' && target.brandTheme)
    .map((target: any) => ({
      ...target,
      brandTheme: sanitizeTheme(target.brandTheme as BrandTheme),
    }));
}, [isAdmin, personalizationTargetsData]);

useEffect(() => {
  if (!isAdmin) {
    return;
  }
  if (
    selectedBrandTargetId !== 'default' &&
    !readyBrandTargets.some((target: any) => target.id === selectedBrandTargetId)
  ) {
    setSelectedBrandTargetId('default');
  }
  if (
    activeBrandTargetId !== 'default' &&
    !readyBrandTargets.some((target: any) => target.id === activeBrandTargetId)
  ) {
    setActiveBrandTargetId('default');
  }
}, [isAdmin, readyBrandTargets, selectedBrandTargetId, activeBrandTargetId]);
  
  // Debug: Check if jsCode is coming from API and data updates
  React.useEffect(() => {
    if (dbScenes && dbScenes.length > 0) {
      const firstScene = dbScenes[0];
      if (firstScene) {
        console.log('[PreviewPanelG] DB scenes received/updated:', {
          dataUpdatedAt: new Date(dataUpdatedAt).toISOString(),
          sceneCount: dbScenes.length,
          firstScene: {
            id: firstScene.id,
            hasJsCode: !!firstScene.jsCode,
            jsCodeLength: firstScene.jsCode?.length,
            hasTsxCode: !!firstScene.tsxCode,
            tsxCodeLength: firstScene.tsxCode?.length,
            updatedAt: firstScene.updatedAt
          }
        });
      }
    }
  }, [dbScenes, dataUpdatedAt]);

  // NOTE: Auto-fix hook is now only used in ChatPanelG to avoid duplicate event listeners
  // PreviewPanelG only dispatches errors, ChatPanelG handles the fixing
  
  // Update VideoState when database scenes change
  const { replace } = useVideoState();
  const [lastSyncedSceneIds, setLastSyncedSceneIds] = useState<string>('');
  const [syncDebounceTimer, setSyncDebounceTimer] = useState<NodeJS.Timeout | null>(null);
  const activeBrandTarget = useMemo(() => {
    if (activeBrandTargetId === 'default') {
      return null;
    }
    return readyBrandTargets.find((target: any) => target.id === activeBrandTargetId) ?? null;
  }, [activeBrandTargetId, readyBrandTargets]);

  const selectedBrandTarget = useMemo(() => {
    if (selectedBrandTargetId === 'default') {
      return null;
    }
    return readyBrandTargets.find((target: any) => target.id === selectedBrandTargetId) ?? null;
  }, [selectedBrandTargetId, readyBrandTargets]);

  const activeBrandVariants = useMemo(() => {
    return (activeBrandTarget?.brandTheme as BrandTheme | null)?.variants ?? {};
  }, [activeBrandTarget]);

  const activeVariantKey = useMemo(() => {
    if (!activeBrandTarget) {
      return 'default';
    }
    const keys = Object.keys(activeBrandVariants).sort().join('-');
    return `${activeBrandTargetId}:${keys}`;
  }, [activeBrandTarget, activeBrandTargetId, activeBrandVariants]);

  useEffect(() => {
    if (dbScenes && currentProps) {
      // 🚨 FIX: Check if scenes have actually changed to prevent redundant syncs
      const currentSceneIds = `${dbScenes.map(s => `${s.id}-${s.updatedAt}`).join(',')}|variant=${activeVariantKey}`;
      
      if (currentSceneIds === lastSyncedSceneIds) {
        // Database scenes unchanged, skipping sync
        return;
      }
      
      // Do not skip based on ID set alone; order/duration may have changed
      
      // Clear existing sync timer
      if (syncDebounceTimer) {
        clearTimeout(syncDebounceTimer);
      }
      
      // Debounce the sync to avoid rapid updates
      const timer = setTimeout(() => {
        console.log('[PreviewPanelG] 🔄 Database scenes changed, syncing to VideoState...');
        // Database scenes updated, syncing to VideoState
        setLastSyncedSceneIds(currentSceneIds);
      
      // Convert database scenes to InputProps format (sorted by order)
      const ordered = [...dbScenes].sort((a: any, b: any) => (a.order ?? 0) - (b.order ?? 0));
      let currentStart = 0;
      // Exclude any scenes that are pending deletion optimistically
      const pendingDeleteSet = (useVideoState.getState() as any).pendingDeleteIds?.[projectId] as Set<string> | undefined;
      const convertedScenes = ordered.filter((dbScene: any) => {
        return !(pendingDeleteSet && pendingDeleteSet.has(dbScene.id));
      }).map((dbScene: any) => {
        const sceneDuration = dbScene.duration || 150;
        const variant = activeBrandVariants?.[dbScene.id];
        const effectiveTsxCode = variant?.tsxCode ?? dbScene.tsxCode;
        const effectiveJsCode = variant?.jsCode ?? (dbScene as any).jsCode;
        if (!effectiveTsxCode) {
          console.warn('[PreviewPanelG] Scene missing tsxCode:', dbScene.id, dbScene.name);
        }
        const localScene = currentProps.scenes?.find((s: any) => s.id === dbScene.id);
        const localName = (localScene as any)?.name || localScene?.data?.name;
        const hasCompiled = !!effectiveJsCode;
        // Per-scene visibility: whether compiled JS will be used
        console.log('[PreviewPanelG] Scene source:', {
          id: dbScene.id,
          name: dbScene.name,
          use: hasCompiled ? 'compiled-js' : 'tsx',
          hasJsCode: hasCompiled,
          jsCodeLength: hasCompiled ? (effectiveJsCode?.length || 0) : 0,
          variantApplied: !!variant,
          duration: sceneDuration,
          order: dbScene.order ?? 0,
          revision: dbScene.revision ?? localScene?.revision ?? 1,
        });
        const scene = {
          id: dbScene.id,
          type: 'custom' as const,
          start: currentStart,
          duration: sceneDuration,
          order: dbScene.order ?? 0,
          revision: dbScene.revision ?? localScene?.revision ?? 1,
          name: localName || dbScene.name,
          data: {
            // Keep TSX as canonical editing source; expose compiled JS separately
            code: effectiveTsxCode,
            tsxCode: effectiveTsxCode,
            jsCode: effectiveJsCode,
            name: localName || dbScene.name,
            componentId: dbScene.id,
            props: dbScene.props || {}
          }
        };
        currentStart += sceneDuration;
        return scene;
      });
      const dedupedScenes = Array.from(new Map(convertedScenes.map((s: any) => [s.id, s])).values());
      // Dedupe: If the server scenes are effectively identical to local (id/order/duration/code hash), skip replace
      const sigFrom = (list: any[]) => list.map((s: any) => {
        const order = s.order ?? 0;
        const duration = s.duration || 150;
        const revision = s.revision ?? 1;
        // Prefer compiled JS when present; otherwise use TSX
<<<<<<< HEAD
        const tsx = (s?.data?.tsxCode || s?.data?.code || (s as any).tsxCode || '') as string;
        const js = ((s?.data as any)?.jsCode || (s as any).jsCode || '') as string;
        const combined = `${tsx}::${js}`;
        const h = (typeof hashString === 'function') ? hashString(combined) : String(combined.length);
        return `${s.id}:${order}:${duration}:${h}`;
=======
        const code = (s?.data?.code || (s as any).jsCode || (s as any).tsxCode || '') as string;
        const h = (typeof hashString === 'function') ? hashString(code) : String(code.length);
        return `${s.id}:${order}:${duration}:${revision}:${h}`;
>>>>>>> b6cc29c8
      }).join('|');
      const serverSig = sigFrom(convertedScenes);
      const localSig = sigFrom((currentProps.scenes || []) as any[]);

      if (serverSig === localSig) {
        console.log('[PreviewPanelG] ⚖️ Server scenes match local signature; skipping replace');
        return;
      }

      const updatedProps = {
        ...currentProps,
        scenes: dedupedScenes,
        meta: {
          ...currentProps.meta,
          duration: dedupedScenes.reduce((sum: number, s: any) => sum + (s.duration || 0), 0)
        }
      };
      // If DB returns no scenes, explicitly clear scenes and reset duration to 150 (default placeholder length) or 0
      if (dbScenes.length === 0) {
        replace(projectId, { ...currentProps, scenes: [], meta: { ...currentProps.meta, duration: 150 } });
      } else {
        // Aggregate visibility: how many scenes use compiled JS vs TSX
        const compiledCount = convertedScenes.filter((s: any) => !!(s?.data as any)?.jsCode).length;
        console.log('[PreviewPanelG] Scene sources summary:', {
          total: convertedScenes.length,
          compiledJs: compiledCount,
          tsxFallback: convertedScenes.length - compiledCount,
        });
        replace(projectId, updatedProps);
      }
      }, 300); // 300ms debounce for DB sync
      
      setSyncDebounceTimer(timer);
    }
    
    // Cleanup on unmount or deps change
    return () => {
      if (syncDebounceTimer) {
        clearTimeout(syncDebounceTimer);
      }
    };
  }, [dbScenes, projectId, currentProps, lastSyncedSceneIds, activeVariantKey, activeBrandVariants]);
  
  // Component compilation state
  const [componentImporter, setComponentImporter] = useState<(() => Promise<any>) | null>(null);
  const [componentBlobUrl, setComponentBlobUrl] = useState<string | null>(null);
  const [isCompiling, setIsCompiling] = useState(false);
  const [componentError, setComponentError] = useState<Error | null>(null);
  const [refreshToken, setRefreshToken] = useState(`initial-${Date.now()}`);

  const applyBrandTheme = useCallback((theme: BrandTheme, key: string) => {
    if (typeof window === 'undefined') {
      return;
    }

    (window as any).BrandTheme = {
      defaultTheme: theme,
      useTheme: () => theme,
    };

    setRefreshToken(`brand-${key}-${Date.now()}`);
  }, [setRefreshToken]);

  useEffect(() => {
    applyBrandTheme(DEFAULT_BRAND_THEME, 'default');
  }, [applyBrandTheme]);

  const handleApplyBrandTheme = useCallback(async (targetId: string) => {
    if (!isAdmin) {
      return;
    }
    setIsApplyingBrandTheme(true);
    try {
      if (targetId !== 'default') {
        const target = readyBrandTargets.find((entry: any) => entry.id === targetId);
        if (!target) {
          throw new Error('Selected brand target not found');
        }

        let themeToApply = sanitizeTheme(target.brandTheme as BrandTheme | null);
        const hasVariants = Object.keys(themeToApply.variants ?? {}).length > 0;

        if (!hasVariants) {
          const result = await brandifyScenesMutation.mutateAsync({
            projectId,
            targetId,
          });
          await utils.personalizationTargets.list.invalidate({ projectId });
          themeToApply = {
            ...themeToApply,
            variants: result.variants ?? {},
          };
        }

        applyBrandTheme(sanitizeTheme(themeToApply), targetId);
      } else {
        applyBrandTheme(DEFAULT_BRAND_THEME, 'default');
      }
      setActiveBrandTargetId(targetId);
    } catch (error) {
      console.error('Failed to apply brand theme', error);
    } finally {
      setIsApplyingBrandTheme(false);
    }
  }, [applyBrandTheme, brandifyScenesMutation, isAdmin, projectId, readyBrandTargets, utils.personalizationTargets.list]);
  
  // Playback speed state
  const [playbackSpeed, setPlaybackSpeed] = useState(1);
  const playerRef = useRef<PlayerRef>(null);
  const [currentFrame, setCurrentFrame] = useState(0);
  const [isPlaying, setIsPlaying] = useState(false);
  // Cache for namespaced scene code to avoid repeated regex work on every render
  // Cache wrapped scene code along with detected Remotion fn usage
  const nsCacheRef = useRef<Map<string, { code: string; usedRemotionFns: string[] }>>(new Map());
  
  // Loop state - using the three-state system
  const [loopState, setLoopState] = useState<'video' | 'off' | 'scene'>('video');
  
  // Fonts are now loaded via CSS - no JavaScript loading needed
  // All 99 Google Fonts are available through fonts.css imported in MainCompositionSimple
  
  // Get scenes from reactive state - ALWAYS sort by order field for consistency
  const unsortedScenes = currentProps?.scenes || [];
  const scenes = useMemo(() => 
    [...unsortedScenes].sort((a: any, b: any) => ((a as any).order ?? 0) - ((b as any).order ?? 0)),
    [unsortedScenes]
  );
  const ranges = useMemo(() => computeSceneRanges(scenes as any), [scenes]);
  const activeRange = useMemo(() => findSceneAtFrame(ranges, currentFrame), [ranges, currentFrame]);
  
  // hashString defined later in file; keep single definition to avoid redeclare
  
  // (Removed owner-only preview source indicator)
  
  // Force preview refresh when audio settings change
  useEffect(() => {
    if (projectAudio) {
      setRefreshToken(`audio-${Date.now()}`);
    }
  }, [projectAudio?.fadeInDuration, projectAudio?.fadeOutDuration, projectAudio?.playbackRate, projectAudio?.volume, projectAudio?.startTime, projectAudio?.endTime]);

  // Broadcast current frame to header for external counter
  useEffect(() => {
    const interval = window.setInterval(() => {
      try {
        const frame = (playerRef.current as any)?.getCurrentFrame?.();
        if (typeof frame === 'number') {
          const ev = new CustomEvent('preview-frame-update', { detail: { frame } });
          window.dispatchEvent(ev);
          setCurrentFrame(frame);
        }
      } catch {}
    }, Math.max(1000 / 30, 16));
    return () => window.clearInterval(interval);
  }, []);
  
  // Listen for Timeline events
  useEffect(() => {
    const handleTimelineSeek = (event: CustomEvent) => {
      if (event.detail && typeof event.detail.frame === 'number' && playerRef.current) {
        try {
          const frame = Math.round(event.detail.frame); // Ensure integer frame
          console.log('[PreviewPanelG] Timeline seek to frame:', frame);
          
          // Remotion Player's seekTo expects frame number directly
          playerRef.current.seekTo(frame);
          setCurrentFrame(frame); // Update local state
          
          console.log('[PreviewPanelG] Seek completed, updating timeline');
          
          // Force a frame update event after seek completes
          // This ensures the timeline updates to the new position
          setTimeout(() => {
            const updateEvent = new CustomEvent('preview-frame-update', { 
              detail: { frame: frame }
            });
            window.dispatchEvent(updateEvent);
          }, 50); // Reduced timeout for faster response
        } catch (error) {
          console.error('[PreviewPanelG] Failed to seek:', error);
        }
      }
    };
    
    const handleTimelinePlayPause = () => {
      console.log('[PreviewPanelG] Received timeline play/pause event, current isPlaying:', isPlaying);
      if (playerRef.current) {
        try {
          // Use our state variable instead of trying to get player state
          if (isPlaying) {
            playerRef.current.pause();
            setIsPlaying(false);
            // Dispatch play state change event
            const event = new CustomEvent('preview-play-state-change', { 
              detail: { playing: false }
            });
            window.dispatchEvent(event);
          } else {
            playerRef.current.play();
            setIsPlaying(true);
            // Dispatch play state change event
            const event = new CustomEvent('preview-play-state-change', { 
              detail: { playing: true }
            });
            window.dispatchEvent(event);
          }
        } catch (error) {
          console.warn('Failed to play/pause from timeline:', error);
        }
      }
    };

    // Explicit play request (no toggle)
    const handleTimelinePlay = () => {
      if (!playerRef.current) return;
      try {
        playerRef.current.play();
        setIsPlaying(true);
        const event = new CustomEvent('preview-play-state-change', { detail: { playing: true } });
        window.dispatchEvent(event);
      } catch (error) {
        console.warn('Failed to play from timeline (explicit):', error);
      }
    };

    // Explicit pause request (no toggle)
    const handleTimelinePause = () => {
      if (!playerRef.current) return;
      try {
        playerRef.current.pause();
        setIsPlaying(false);
        const event = new CustomEvent('preview-play-state-change', { detail: { playing: false } });
        window.dispatchEvent(event);
      } catch (error) {
        console.warn('Failed to pause from timeline (explicit):', error);
      }
    };
    
    // New: Provide precise current frame on demand
    const handleRequestCurrentFrame = () => {
      try {
        const frame = (playerRef.current as any)?.getCurrentFrame?.();
        if (typeof frame === 'number') {
          const ev = new CustomEvent('preview-frame-update', { detail: { frame } });
          window.dispatchEvent(ev);
        }
      } catch {}
    };
    
    const handleRequestPlayState = () => {
      try {
        const ev = new CustomEvent('preview-play-state-change', { detail: { playing: isPlaying } });
        window.dispatchEvent(ev);
      } catch {}
    };

    window.addEventListener('timeline-seek' as any, handleTimelineSeek);
    window.addEventListener('timeline-play-pause' as any, handleTimelinePlayPause);
    window.addEventListener('timeline-play' as any, handleTimelinePlay);
    window.addEventListener('timeline-pause' as any, handleTimelinePause);
    window.addEventListener('request-play-state' as any, handleRequestPlayState);
    window.addEventListener('request-current-frame' as any, handleRequestCurrentFrame);
    
    return () => {
      window.removeEventListener('timeline-seek' as any, handleTimelineSeek);
      window.removeEventListener('timeline-play-pause' as any, handleTimelinePlayPause);
      window.removeEventListener('timeline-play' as any, handleTimelinePlay);
      window.removeEventListener('timeline-pause' as any, handleTimelinePause);
      window.removeEventListener('request-play-state' as any, handleRequestPlayState);
      window.removeEventListener('request-current-frame' as any, handleRequestCurrentFrame);
    };
  }, [isPlaying, setCurrentFrame]);

  // (moved below selectedSceneRange definition to avoid TDZ)
  
  // Helper: fast string hash (djb2)
  const hashString = useCallback((str: string) => {
    let hash = 5381 | 0;
    for (let i = 0; i < str.length; i++) {
      hash = ((hash << 5) + hash + str.charCodeAt(i)) | 0; // hash * 33 + c
    }
    // Convert to unsigned for readability
    return (hash >>> 0).toString(36);
  }, []);

  // Memoized scene fingerprint to prevent unnecessary re-renders - order-aware and content-robust
  const scenesFingerprint = useMemo(() => {
    const sortedForFingerprint = [...scenes].sort((a: any, b: any) => ((a as any).order ?? 0) - ((b as any).order ?? 0));
    return sortedForFingerprint.map((s, idx) => {
      const code = (s.data as any)?.code || (s.data as any)?.tsxCode || '';
      const codeHash = code ? hashString(code) : 'empty';
      return `${idx}|${s.id}|${(s as any).order ?? 0}|${s.duration || 150}|${codeHash}`;
    }).join('~');
  }, [scenes, hashString]);
  
  // Memoized audio fingerprint to prevent unnecessary re-renders
  const audioFingerprint = useMemo(() => {
    return `${projectAudio?.url || ''}-${projectAudio?.startTime || 0}-${projectAudio?.endTime || 0}-${projectAudio?.volume || 1}`;
  }, [projectAudio?.url, projectAudio?.startTime, projectAudio?.endTime, projectAudio?.volume]);

  // Clear wrapper namespace cache when scene fingerprint changes
  useEffect(() => {
    try {
      try { metricsRef.current.runs += 1; } catch {}
      nsCacheRef.current.clear();
      console.log('[PreviewPanelG] Cleared namespace cache due to scene fingerprint change');
    } catch {}
  }, [scenesFingerprint]);
  
  // Calculate scene boundaries for scene loop functionality
  const sceneRanges = useMemo(() => {
    let start = 0;
    return scenes.map(scene => {
      const duration = scene.duration || 150;
      const range = { 
        id: scene.id,
        start, 
        end: start + duration - 1, // -1 because frames are 0-indexed
        duration 
      };
      start += duration;
      return range;
    });
  }, [scenes]);
  
  // Find the selected scene range
  const selectedSceneRange = useMemo(() => {
    if (!selectedSceneId) return null;
    return sceneRanges.find(range => range.id === selectedSceneId);
  }, [selectedSceneId, sceneRanges]);

  // Ensure when entering scene-loop or changing selected scene, playback seeks to the start
  useEffect(() => {
    if (loopState === 'scene' && selectedSceneRange && playerRef.current) {
      try {
        playerRef.current.seekTo(selectedSceneRange.start);
      } catch {}
    }
  }, [loopState, selectedSceneRange?.start]);

  // 🚨 SIMPLIFIED: Direct scene compilation with pre-compiled JS support
  const compileSceneDirectly = useCallback(async (scene: any, index: number) => {
    // Get code from scene (supporting both TSX and pre-compiled JS)
    // PRIORITY: Use TSX/source first so manual edits reflect immediately, then fall back to pre-compiled JS
    const preCompiledJS = scene.jsCode || (scene.data as any)?.jsCode; // Pre-compiled JavaScript from DB
    const tsxCode = scene.tsxCode || (scene.data as any)?.tsxCode || (scene.data as any)?.code;
    // Use JS if available, otherwise fall back to TSX
    const sceneCode = preCompiledJS || tsxCode;
    const sceneName = scene.name || (scene.data as any)?.name || scene.id;
    const sceneId = scene.id;
    
    // Log if we have pre-compiled JS
    if (preCompiledJS) {
      console.log(`[PreviewPanelG] ✅ Scene ${index} (${sceneName}) has pre-compiled JS`);
      try { metricsRef.current.precompiled += 1; } catch {}
    }
    
    if (!sceneCode) {
      console.warn(`[PreviewPanelG] Scene ${index} has no code (TSX or JS). Scene structure:`, {
        id: scene.id,
        hasDataCode: !!(scene.data as any)?.code,
        dataKeys: scene.data ? Object.keys(scene.data) : [],
        sceneKeys: Object.keys(scene)
      });
      return {
        isValid: false,
        compiledCode: createFallbackScene(sceneName, index, 'No code found', sceneId),
        componentName: `FallbackScene${index}`
      };
    }

    try {
      // Extract component name from the actual generated code
      // Prefer TSX for extraction; if missing, use JS. Also handle server-compiled JS with a trailing `return Name;`.
      const codeForNameExtraction = tsxCode || sceneCode;
      let componentName: string | null = null;
      // 1) export default function Name
      let m = codeForNameExtraction.match(/export\s+default\s+function\s+([A-Za-z_$][\w$]*)/);
      if (m && m[1]) componentName = m[1];
      // 2) export default Name
      if (!componentName) {
        m = codeForNameExtraction.match(/export\s+default\s+([A-Za-z_$][\w$]*)/);
        if (m && m[1]) componentName = m[1];
      }
      // 3) const Name = (
      if (!componentName) {
        m = codeForNameExtraction.match(/const\s+([A-Za-z_$][\w$]*)\s*=\s*\(/);
        if (m && m[1]) componentName = m[1];
      }
      // 4) function Name(  (server-compiled JS keeps function decl + trailing return)
      if (!componentName) {
        m = codeForNameExtraction.match(/function\s+([A-Za-z_$][\w$]*)\s*\(/);
        if (m && m[1]) componentName = m[1];
      }
      // 5) trailing `return Name;` (most reliable for server-compiled JS)
      if (!componentName && preCompiledJS) {
        m = preCompiledJS.match(/return\s+([A-Za-z_$][\w$]*)\s*;\s*$/m);
        if (m && m[1]) componentName = m[1];
      }
      // 6) Fallback to generic
      if (!componentName) componentName = `Scene${index}Component`;
      
      // Log original code for debugging
      // Original scene code processing
      
      // Only clean TSX code if we're not using pre-compiled JS
      let cleanSceneCode = '';
      if (!preCompiledJS && tsxCode) {
        cleanSceneCode = tsxCode
          .replace(/import\s+\{[^}]+\}\s+from\s+['"]remotion['"];?\s*/g, '') // Remove remotion imports (scenes use window.Remotion)
          .replace(/import\s+.*from\s+['"]react['"];?\s*/g, '') // Remove React imports
          // IMPORTANT: Preserve window.Remotion destructuring so scene-local names (useCurrentFrame, etc.) are defined
          .replace(/export\s+default\s+function\s+\w+/, `function ${componentName}`) // Remove export default function
          .replace(/export\s+default\s+\w+;?\s*/g, '') // Remove export default ComponentName
          .replace(/export\s+const\s+\w+\s*=\s*[^;]+;?\s*/g, '') // Remove export const statements
          // Normalize icons to canonical runtime API (match server compiler)
          .replace(/<\s*IconifyIcon(\s|>)/g, '<window.IconifyIcon$1')
          .replace(/<\s*Icon(\s|>)/g, '<window.IconifyIcon$1')
          .replace(/React\.createElement\(\s*IconifyIcon\s*,/g, 'React.createElement(window.IconifyIcon,')
          .replace(/React\.createElement\(\s*Icon\s*,/g, 'React.createElement(window.IconifyIcon,');
      }
      
      // Log cleaned code for debugging
      // Cleaned scene code processing

      // Use pre-compiled JS if available, otherwise compile TSX
      let transformedCode: string;
      let compiledSnippet: string = '';
      
      if (preCompiledJS) {
        // 🚀 FAST PATH: Use pre-compiled JavaScript directly
        console.log(`[PreviewPanelG] 🚀 Using pre-compiled JS for scene ${index} (${sceneName})`);
        
        // Pre-compiled JS has export statements, we need to remove ALL of them
        // 1. Remove export default function
        // 2. Remove export const statements
        // 3. Remove any other export statements
        let cleanCompiledJS = preCompiledJS
          .replace(/export\s+default\s+function\s+(\w+)/g, 'function $1')
          .replace(/export\s+default\s+(\w+);?\s*/g, '') // Remove standalone export default
          .replace(/export\s+const\s+(\w+)\s*=\s*([^;]+);?/g, 'const $1 = $2;') // Keep const but remove export
          .replace(/export\s+\{[^}]*\};?\s*/g, '') // Remove named exports
          // Strip import lines that cannot execute inside Function/concatenated context
          .replace(/^[\t ]*import[^;]*;?\s*$/gmi, '');
        
        transformedCode = cleanCompiledJS;
        // Ensure the name we use is a valid identifier (letters, digits, _, $) and not empty
        if (!/^[A-Za-z_$][\w$]*$/.test(componentName)) {
          componentName = `Scene${index}Component`;
        }
        // Create a unique, stable name per scene to avoid collisions across scenes
        const shortId = (String(sceneId || '')).replace(/[^a-zA-Z0-9]/g, '').slice(0, 8) || `idx${index}`;
        const uniqueComponentName = `${componentName}_${shortId}`;

        // Wrap precompiled JS so its trailing `return Component;` runs in function scope
        // and assign returned component to a uniquely named constant available in module scope.
        const wrappedPrecompiled = `const ${uniqueComponentName} = (function(){\n${transformedCode}\n})();`;
        compiledSnippet = wrappedPrecompiled;
        componentName = uniqueComponentName;
      } else {
        // ⚠️ SLOW PATH: Client-side compilation (legacy)
        console.log(`[PreviewPanelG] ⚠️ No pre-compiled JS, using client-side compilation for scene ${index} (${sceneName})`);
        try { metricsRef.current.slowPath += 1; } catch {}

        // Transform the cleaned TSX to plain JS (classic runtime)
        try {
          const tsxToCompile = cleanSceneCode || tsxCode;
          const result = transform(tsxToCompile, {
            transforms: ['typescript', 'jsx'],
            jsxRuntime: 'classic',
            production: false,
          });
          let jsOut = result.code
            // Remove export statements to keep functions available by name
            .replace(/export\s+default\s+function\s+(\w+)/g, 'function $1')
            .replace(/export\s+default\s+(\w+);?\s*/g, '')
            .replace(/export\s+const\s+(\w+)\s*=\s*([^;]+);?/g, 'const $1 = $2;')
            .replace(/export\s+\{[^}]*\};?\s*/g, '');

          transformedCode = jsOut;

          // Ensure the name we use is a valid identifier (letters, digits, _, $) and not empty
          if (!/^[A-Za-z_$][\w$]*$/.test(componentName)) {
            componentName = `Scene${index}Component`;
          }
          // Create a unique, stable name per scene to avoid collisions across scenes
          const shortId = (String(sceneId || '')).replace(/[^a-zA-Z0-9]/g, '').slice(0, 8) || `idx${index}`;
          const uniqueComponentName = `${componentName}_${shortId}`;

          // Wrap TSX-compiled JS inside an IIFE and explicitly return the component to avoid
          // leaking top-level declarations into module scope and to guarantee uniqueness.
          const wrappedClientCompiled = `const ${uniqueComponentName} = (function(){\n${jsOut}\nreturn ${componentName};\n})();`;
          compiledSnippet = wrappedClientCompiled;
          componentName = uniqueComponentName;
        } catch (syntaxError) {
          console.error(`[PreviewPanelG] ❌ Scene ${index} (${sceneName}) has SYNTAX ERROR during client compile:`, syntaxError);
          console.log('[PreviewPanelG] Dispatching preview-scene-error event for auto-fix');
          const errorMessage = syntaxError instanceof Error ? syntaxError.message : 'Syntax error in scene code';
          const errorEvent = new CustomEvent('preview-scene-error', {
            detail: {
              sceneId,
              sceneName,
              sceneIndex: index + 1,
              error: new Error(`Syntax Error in ${sceneName}: ${errorMessage}`)
            }
          });
          window.dispatchEvent(errorEvent);
          throw syntaxError;
        }
      }

      // Decide final compiled snippet for this scene
      if (!compiledSnippet) {
        // As a last resort, use the cleaned TSX (rare) - but this should usually be JS at this point
        compiledSnippet = cleanSceneCode;
      }

      // Scene compiled successfully
      
      // 🚨 NEW: Dispatch success event to clear any existing errors
      const successEvent = new CustomEvent('scene-fixed', {
        detail: {
          sceneId,
          sceneName
        }
      });
      window.dispatchEvent(successEvent);
      
      // Return the appropriate code based on what was used
      return {
        isValid: true,
        compiledCode: compiledSnippet,
        componentName: componentName
      };

    } catch (error) {
      console.error(`[PreviewPanelG] ❌ Scene ${index} (${sceneName}) REAL compilation failed:`, error);
      try { metricsRef.current.errors += 1; } catch {}
      
      // Enhanced error message with scene identification
      const errorMessage = error instanceof Error ? error.message : 'Unknown error';
      const detailedError = `Scene ${index + 1} (${sceneName}): ${errorMessage}`;
      
      // 🚨 NEW: Dispatch error event to ChatPanelG for auto-fix
      if (error instanceof Error) {
        const errorEvent = new CustomEvent('preview-scene-error', {
          detail: {
            sceneId,
            sceneName,
            sceneIndex: index + 1,
            error: new Error(detailedError)
          }
        });
        // Dispatching preview-scene-error event for scene compilation error
        window.dispatchEvent(errorEvent);
      }
      
      // ONLY use fallback when REAL compilation actually fails
      return {
        isValid: false,
        compiledCode: createFallbackScene(sceneName, index, detailedError, sceneId),
        componentName: `FallbackScene${index}`
      };
    }
  }, []);

  // 🚨 ENHANCED: Create safe fallback scene with autofix button
  const createFallbackScene = useCallback((sceneName: string, sceneIndex: number, errorDetails?: string, sceneId?: string) => {
    return `
function FallbackScene${sceneIndex}() {
  const handleAutoFix = () => {
    console.log('[PreviewPanelG] 🔧 AUTOFIX: Direct button clicked from fallback scene ${sceneIndex}');
    
    // 🚨 DIRECT: Trigger autofix in ChatPanelG
    const autoFixEvent = new CustomEvent('trigger-autofix', {
      detail: {
        sceneId: '${sceneId || sceneName}', // Use actual scene ID if available
        sceneName: ${JSON.stringify(sceneName || ('Scene ' + (sceneIndex + 1)))},
        sceneIndex: ${sceneIndex + 1},
        error: { message: ${JSON.stringify(errorDetails || 'Compilation error')} }
      }
    });
    window.dispatchEvent(autoFixEvent);
  };

  const { AbsoluteFill, useCurrentFrame, useVideoConfig, interpolate, spring } = window.Remotion;
  const frame = useCurrentFrame();
  const { fps, width, height } = useVideoConfig();
  
  // Smooth fade in
  const opacity = interpolate(frame, [0, 20], [0, 1], {
    extrapolateRight: 'clamp',
  });
  
  // Gentle scale animation
  const scale = spring({
    frame,
    fps,
    from: 0.95,
    to: 1,
    config: {
      damping: 20,
      stiffness: 40,
    },
  });
  
  // Floating animation for the icon
  const iconFloat = Math.sin(frame / 10) * 5;
  
  // Subtle background animation
  const bgRotation = interpolate(frame, [0, 300], [0, 360], {
    extrapolateRight: 'clamp',
  });
  
  return (
    <AbsoluteFill style={{
      background: 'linear-gradient(135deg, #f8f9fa 0%, #e9ecef 100%)',
      display: 'flex',
      alignItems: 'center',
      justifyContent: 'center',
      opacity,
    }}>
      {process.env.NODE_ENV === 'development' && (
        <div style={{
          position: 'absolute',
          top: 8,
          left: 8,
          background: 'rgba(17,24,39,0.8)',
          color: '#e5e7eb',
          fontFamily: 'ui-monospace, SFMono-Regular, Menlo, monospace',
          fontSize: 11,
          lineHeight: 1.2,
          borderRadius: 8,
          padding: '8px 10px',
          zIndex: 9999,
          pointerEvents: 'none'
        }}>
          <div>frame: {currentFrame}</div>
          <div>
            active: {activeRange ? (String(activeRange.index) + ' (' + (activeRange.id ? activeRange.id.slice(0, 8) : '') + ')') : 'none'}
          </div>
          <div>
            ranges: {ranges.map(r => '[' + r.index + ':' + r.start + '-' + r.end + ']').join(' ')}
          </div>
        </div>
      )}
      {/* Animated background shapes */}
      <div style={{
        position: 'absolute',
        width: '200%',
        height: '200%',
        top: '-50%',
        left: '-50%',
        opacity: 0.1,
        transform: 'rotate(' + bgRotation + 'deg)',
      }}>
        <div style={{
          position: 'absolute',
          width: '40%',
          height: '40%',
          top: '10%',
          left: '10%',
          background: 'radial-gradient(circle, #3b82f6 0%, transparent 70%)',
          borderRadius: '50%',
        }} />
        <div style={{
          position: 'absolute',
          width: '30%',
          height: '30%',
          bottom: '20%',
          right: '20%',
          background: 'radial-gradient(circle, #10b981 0%, transparent 70%)',
          borderRadius: '50%',
        }} />
      </div>
      
      <div style={{
        background: 'white',
        borderRadius: '24px',
        padding: '56px',
        boxShadow: '0 20px 60px rgba(0,0,0,0.12)',
        maxWidth: '680px',
        textAlign: 'center',
        transform: 'scale(' + scale + ')',
        fontFamily: 'Inter, -apple-system, BlinkMacSystemFont, sans-serif',
        position: 'relative',
        zIndex: 1,
      }}>
        {/* Status Badge */}
        <div style={{
          position: 'absolute',
          top: '24px',
          right: '24px',
          background: 'linear-gradient(135deg, #fbbf24 0%, #f59e0b 100%)',
          color: 'white',
          padding: '6px 12px',
          borderRadius: '20px',
          fontSize: '0.75rem',
          fontWeight: '600',
          display: 'flex',
          alignItems: 'center',
          gap: '6px',
        }}>
          <span style={{
            width: '6px',
            height: '6px',
            borderRadius: '50%',
            background: 'white',
            animation: 'pulse 1.5s ease-in-out infinite',
          }} />
          AI FIXING IN PROGRESS
        </div>
        
        {/* Animated icon */}
        <div style={{ 
          fontSize: '4.5rem', 
          marginBottom: '2rem',
          transform: 'translateY(' + iconFloat + 'px)',
          transition: 'transform 0.3s ease',
        }}>
          🤖
        </div>
        
        <h3 style={{ 
          color: '#111827', 
          marginBottom: '12px',
          fontSize: '1.875rem',
          fontWeight: '800',
          letterSpacing: '-0.02em',
        }}>
          Compilation Issue Detected
        </h3>
        
        <p style={{ 
          color: '#4b5563', 
          marginBottom: '8px',
          fontSize: '1.125rem',
          lineHeight: '1.5',
          fontWeight: '500',
        }}>
          Scene: ${sceneName || ('Scene ' + (sceneIndex + 1))}
        </p>
        
        <p style={{ 
          color: '#6b7280', 
          marginBottom: '32px',
          fontSize: '1rem',
          lineHeight: '1.6',
          maxWidth: '500px',
          margin: '16px auto 32px',
        }}>
          The AI-generated code has a compilation error that prevents it from running.\n\nGood news: Our AI agent is already working on a fix and will automatically update your video when ready!
        </p>
        
        {/* Progress indicator */}
        <div style={{
          background: '#f3f4f6',
          borderRadius: '12px',
          padding: '20px',
          marginBottom: '24px',
        }}>
          <div style={{
            display: 'flex',
            alignItems: 'center',
            justifyContent: 'center',
            gap: '12px',
            marginBottom: '12px',
          }}>
            <div style={{
              width: '40px',
              height: '40px',
              borderRadius: '50%',
              border: '3px solid #e5e7eb',
              borderTopColor: '#3b82f6',
              animation: 'spin 1s linear infinite',
            }} />
            <div style={{ textAlign: 'left' }}>
              <div style={{ fontSize: '0.875rem', fontWeight: '600', color: '#111827' }}>
                Auto-Fix Agent Active
              </div>
              <div style={{ fontSize: '0.75rem', color: '#6b7280' }}>
                Analyzing and repairing code...
              </div>
            </div>
          </div>
          <div style={{
            fontSize: '0.75rem',
            color: '#6b7280',
            marginTop: '8px',
          }}>
            This usually takes 15-30 seconds
          </div>
        </div>
        
        <div style={{ 
          display: 'flex',
          alignItems: 'center',
          justifyContent: 'center',
          gap: '8px',
          color: '#10b981',
          fontSize: '0.875rem',
          fontWeight: '600',
          marginBottom: '24px',
        }}>
          <span style={{ 
            width: '8px',
            height: '8px',
            borderRadius: '50%',
            background: '#10b981',
            display: 'inline-block',
          }} />
          Other scenes continue playing normally
        </div>
        
      </div>
      
      
      \`}</style>
    </AbsoluteFill>
  );
}`;
  }, []);

  // Compile a multi-scene composition
  const compileMultiSceneComposition = useCallback(async () => {
    // ALWAYS use ALL scenes sorted by order - no filtering!
    const orderedScenes = [...scenes].sort((a, b) => ((a as any).order ?? 0) - ((b as any).order ?? 0));
    
    if (orderedScenes.length === 0) {
      // Provide a minimal placeholder component so the Player stays stable when there are no scenes
      const placeholder = `
const React = window.React;

export default function EmptyComposition() {
  return React.createElement(window.Remotion.AbsoluteFill, { style: { backgroundColor: 'white' } });
}`;
      try {
        const { code: transformed } = transform(placeholder, {
          transforms: ['typescript', 'jsx'],
          jsxRuntime: 'classic',
          production: false,
        });
        const blob = new Blob([transformed], { type: 'application/javascript' });
        const url = URL.createObjectURL(blob);
        setComponentBlobUrl(url);
        setComponentImporter(() => () => import(/* webpackIgnore: true */ url));
        setComponentError(null);
      } catch (e) {
        setComponentImporter(null);
        setComponentError(new Error('No scenes to preview.')); 
      }
      return;
    }

    console.log('[PreviewPanelG] Compiling composition with ALL', orderedScenes.length, 'scenes (including fallbacks)...');
    console.log('[PreviewPanelG] Scene positions for compilation:', orderedScenes.map((s: any, i: number) => ({
      id: s.id,
      order: s.order,
      start: s.start,
      duration: s.duration,
      calculatedStart: orderedScenes.slice(0, i).reduce((acc: number, sc: any) => acc + (sc.duration || 150), 0)
    })));
    
    setIsCompiling(true);
    setComponentError(null);
    setComponentImporter(null);

    // Revoke old blob URLs
    if (componentBlobUrl) {
      URL.revokeObjectURL(componentBlobUrl);
    }

    // Declare compiledScenes outside try block so it's accessible in catch block
    let compiledScenes: any[] = [];

    try {
      // 🚨 FIXED: Compile each scene individually with ISOLATION (no cascade failures)
      // Compile ALL scenes, not just those with code - use fallbacks for empty ones
      compiledScenes = await Promise.all(
        orderedScenes.map((scene, index) => compileSceneDirectly(scene, index))
      );
      
      const validScenes = compiledScenes.filter(s => s.isValid).length;
      console.log(`[PreviewPanelG] 🛡️ ISOLATION: ${validScenes}/${compiledScenes.length} scenes compiled successfully - broken scenes isolated`);
      try {
        console.log('[PreviewPanelG][Metrics] Compilation summary (partial):', {
          runs: metricsRef.current.runs,
          scenes: compiledScenes.length,
          precompiledUsed: metricsRef.current.precompiled,
          slowPathUsed: metricsRef.current.slowPath,
          errors: metricsRef.current.errors,
        });
      } catch {}
      
      // 🚨 CRITICAL FIX: Continue even if some scenes fail - we'll use fallbacks for broken scenes
      if (validScenes === 0 && compiledScenes.length > 0) {
        console.warn('[PreviewPanelG] ⚠️ All scenes failed compilation, but continuing with fallback scenes');
        // Don't throw - continue with fallback scenes
      }

      // For single scene, use simpler approach
      if (compiledScenes.length === 1) {
        const scene = compiledScenes[0];
        if (!scene) {
          // Create a fallback scene instead of throwing
          const fallbackScene = {
            isValid: false,
            compiledCode: createFallbackScene('Scene 1', 0, 'Scene compilation failed'),
            componentName: 'FallbackScene0'
          };
          compiledScenes[0] = fallbackScene;
        }
        
        const allImports = new Set(['AbsoluteFill', 'useCurrentFrame', 'useVideoConfig', 'interpolate', 'spring', 'random']);
        
        // If it's a valid scene, scan for Remotion functions
        if (scene.isValid) {
          const remotionFunctions = ['Sequence', 'Audio', 'Video', 'Img', 'staticFile', 'Loop', 'Series'];
          remotionFunctions.forEach(func => {
            if (scene.compiledCode.includes(func)) {
              allImports.add(func);
            }
          });
        }

        // Always include Audio and related functions if project has audio
        if (projectAudio?.url) {
          allImports.add('Audio');
          allImports.add('useCurrentFrame');
          allImports.add('interpolate');
          allImports.add('Series'); // use Series.Sequence to time-offset audio
        }
        
        const allImportsArray = Array.from(allImports);
        const singleDestructuring = ``; // Avoid module-scope destructuring; wrapper uses window.Remotion.*

        // Generate simple single scene composition
        // Check if scene already has window.Remotion destructuring
        const sceneHasRemotionDestructuring = scene.compiledCode.includes('= window.Remotion');
        
        const header = buildCompositeHeader({ includeIconFallback: true, includeFontsLoader: true });
        const __unusedLegacyComposite = `
${header}

// Add IconifyIcon fallback to prevent runtime errors when icons haven't been replaced
if (!window.IconifyIcon) {
  window.IconifyIcon = (props) => {
    const style = props?.style || {};
    return React.createElement(
      'span',
      {
        ...props,
        style: {
          display: 'inline-block',
          width: style.width || '1em',
          height: style.height || '1em',
          background: style.background || 'currentColor',
          borderRadius: style.borderRadius || '2px',
          ...style,
        }
      }
    );
  };
}

${scene.compiledCode}

// Single Scene Error Boundary
class SingleSceneErrorBoundary extends React.Component {
  constructor(props) {
    super(props);
    this.state = { hasError: false, error: null };
  }

  static getDerivedStateFromError(error) {
    return { hasError: true, error };
  }

  componentDidCatch(error, errorInfo) {
    console.error('Single scene runtime error:', error, errorInfo);
  }

  render() {
    if (this.state.hasError) {
      // Create a function component that can use hooks for the error display
      const ErrorDisplay = () => {
        const frame = useCurrentFrame();
        const { fps } = useVideoConfig();
        
        const opacity = interpolate(frame, [0, 20], [0, 1], {
          extrapolateRight: 'clamp',
        });
        
        const scale = spring({
          frame,
          fps,
          from: 0.95,
          to: 1,
          config: {
            damping: 20,
            stiffness: 40,
          },
        });
        
        return (
          <AbsoluteFill style={{
            background: 'linear-gradient(135deg, #fef3c7 0%, #fed7aa 100%)',
            display: 'flex',
            alignItems: 'center',
            justifyContent: 'center',
            opacity,
          }}>
            <div style={{
              background: 'white',
              borderRadius: '24px',
              padding: '48px',
              boxShadow: '0 20px 60px rgba(0,0,0,0.12)',
              maxWidth: '640px',
              textAlign: 'center',
              transform: 'scale(' + scale + ')',
              fontFamily: 'Inter, -apple-system, BlinkMacSystemFont, sans-serif',
              position: 'relative',
            }}>
              {/* Status Badge */}
              <div style={{
                position: 'absolute',
                top: '20px',
                right: '20px',
                background: 'linear-gradient(135deg, #f59e0b 0%, #d97706 100%)',
                color: 'white',
                padding: '6px 12px',
                borderRadius: '20px',
                fontSize: '0.75rem',
                fontWeight: '600',
                display: 'flex',
                alignItems: 'center',
                gap: '6px',
              }}>
                <span style={{
                  width: '6px',
                  height: '6px',
                  borderRadius: '50%',
                  background: 'white',
                  animation: 'pulse 1.5s ease-in-out infinite',
                }} />
                AI FIXING IN PROGRESS
              </div>
              
              <div style={{ fontSize: '4rem', marginBottom: '1.5rem' }}>⚡</div>
              <h3 style={{ color: '#92400e', marginBottom: '12px', fontSize: '1.75rem', fontWeight: '700' }}>
                Runtime Error Detected
              </h3>
              <p style={{ color: '#b45309', marginBottom: '8px', fontSize: '1.125rem', fontWeight: '500' }}>
                Scene crashed during playback
              </p>
              <p style={{ 
                color: '#6b7280', 
                marginBottom: '32px',
                fontSize: '1rem',
                lineHeight: '1.6',
                maxWidth: '480px',
                margin: '16px auto 32px',
              }}>
                The scene compiled successfully but encountered an error while running.
                <strong style={{ color: '#059669', display: 'block', marginTop: '12px' }}>
                  Don't worry! Our AI agent is automatically fixing this and will update your video shortly.
                </strong>
              </p>
              
              {/* Progress indicator */}
              <div style={{
                background: '#fef3c7',
                borderRadius: '12px',
                padding: '20px',
                marginBottom: '24px',
              }}>
                <div style={{
                  display: 'flex',
                  alignItems: 'center',
                  justifyContent: 'center',
                  gap: '12px',
                  marginBottom: '12px',
                }}>
                  <div style={{
                    width: '40px',
                    height: '40px',
                    borderRadius: '50%',
                    border: '3px solid #fed7aa',
                    borderTopColor: '#f59e0b',
                    animation: 'spin 1s linear infinite',
                  }} />
                  <div style={{ textAlign: 'left' }}>
                    <div style={{ fontSize: '0.875rem', fontWeight: '600', color: '#92400e' }}>
                      Auto-Fix Agent Working
                    </div>
                    <div style={{ fontSize: '0.75rem', color: '#b45309' }}>
                      Debugging and repairing...
                    </div>
                  </div>
                </div>
                <div style={{
                  fontSize: '0.75rem',
                  color: '#92400e',
                  marginTop: '8px',
                }}>
                  Typically resolves in 15-30 seconds
                </div>
              </div>
              
              <div style={{ 
                display: 'flex',
                alignItems: 'center',
                justifyContent: 'center',
                gap: '8px',
                color: '#10b981',
                fontSize: '0.875rem',
                fontWeight: '600',
                marginBottom: '24px',
              }}>
                <span style={{ 
                  width: '8px',
                  height: '8px',
                  borderRadius: '50%',
                  background: '#10b981',
                  display: 'inline-block',
                }} />
                Your other scenes are playing normally
              </div>
              
              <div style={{ 
                marginTop: '24px',
                padding: '16px',
                background: '#fef2f2',
                borderRadius: '12px',
                border: '1px solid #fecaca',
                textAlign: 'left',
              }}>
                <div style={{ 
                  fontSize: '0.75rem',
                  fontWeight: '600',
                  color: '#991b1b',
                  marginBottom: '8px',
                }}>
                  Technical Details:
                </div>
                <div style={{ 
                  fontSize: '0.7rem',
                  color: '#dc2626',
                  fontFamily: 'monospace',
                  lineHeight: '1.5',
                  wordBreak: 'break-word',
                  maxHeight: '100px',
                  overflowY: 'auto',
                }}>
                  {this.state.error?.message || 'Unknown error'}
                </div>
              </div>
            </div>
            
            
          </AbsoluteFill>
        );
      };
      
      return React.createElement(ErrorDisplay);
    }

    return React.createElement(${scene.componentName});
  }
}

// Enhanced Audio Component with Fade Effects
const EnhancedAudio = ({ audioData }) => {
  const frame = useCurrentFrame();
  // Audio trimming: startTime is where in the audio file to start playing from
  const audioOffsetFrames = Math.floor((audioData.startTime || 0) * 30);
  const audioEndFrames = Math.floor((audioData.endTime || audioData.duration || 0) * 30);
  const audioDurationFrames = audioEndFrames - audioOffsetFrames;
  
  // Timeline positioning: audio always starts at frame 0 in the video
  const videoStartFrame = 0;
  
  const fadeInFrames = Math.floor((audioData.fadeInDuration || 0) * 30);
  const fadeOutFrames = Math.floor((audioData.fadeOutDuration || 0) * 30);
  
  // Calculate volume with fade effects
  let volume = audioData.volume;
  
  // Apply fade in (relative to video timeline)
  if (fadeInFrames > 0 && frame < videoStartFrame + fadeInFrames) {
    volume *= interpolate(
      frame,
      [videoStartFrame, videoStartFrame + fadeInFrames],
      [0, 1],
      { extrapolateLeft: 'clamp', extrapolateRight: 'clamp' }
    );
  }
  
  // Apply fade out (relative to video timeline)
  if (fadeOutFrames > 0 && frame > videoStartFrame + audioDurationFrames - fadeOutFrames) {
    volume *= interpolate(
      frame,
      [videoStartFrame + audioDurationFrames - fadeOutFrames, videoStartFrame + audioDurationFrames],
      [1, 0],
      { extrapolateLeft: 'clamp', extrapolateRight: 'clamp' }
    );
  }
  
  // Only render if Audio is available
  if (typeof Audio === 'undefined' || !Audio) {
    return null;
  }
  
  return React.createElement(window.Remotion.Sequence, { from: videoStartFrame, durationInFrames: audioDurationFrames },
    React.createElement(window.Remotion.Audio, {
      src: audioData.url,
      startFrom: audioOffsetFrames, // This is the key fix - offset within the audio file
      // endAt intentionally omitted; Sequence duration bounds playback
      volume: volume,
      playbackRate: audioData.playbackRate || 1
    })
  );
};

export default function SingleSceneComposition() {
  // Get audio from props
  const projectAudio = window.projectAudio;
  
  return React.createElement(FontLoader, {},
    React.createElement(window.Remotion.AbsoluteFill, {},
      projectAudio && projectAudio.url && React.createElement(EnhancedAudio, { audioData: projectAudio }),
      React.createElement(SingleSceneErrorBoundary)
    )
  );
}
        `;

        // Use unified builder for single-scene module to avoid inline duplication
        const compositeCode = buildSingleSceneModule({ code: scene.compiledCode, componentName: scene.componentName }, { includeFontsLoader: true, includeIconFallback: true, withAudio: true });
        console.log('[PreviewPanelG] Generated single scene code:', compositeCode);

        // Transform with Sucrase, but fall back to raw JS if parser hits an edge case
        let transformedCode: string;
        try {
          const out = transform(compositeCode, {
            transforms: ['typescript', 'jsx'],
            jsxRuntime: 'classic',
            production: false,
          });
          transformedCode = out.code;
        } catch (e) {
          console.warn('[PreviewPanelG] Sucrase failed on single-scene composite; using raw code fallback', e);
          transformedCode = compositeCode;
        }

        // Sucrase transformation successful
        
        // Cleanup old blob URL before creating new one
        if (componentBlobUrl) {
          URL.revokeObjectURL(componentBlobUrl);
        }
        
        // Create blob URL
        const blob = new Blob([transformedCode], { type: 'application/javascript' });
        const newBlobUrl = URL.createObjectURL(blob);
        setComponentBlobUrl(newBlobUrl);
        
        // Created new single scene blob URL
        
        // Set audio data in window before importing
        const projectState = useVideoState.getState().projects[projectId];
        (window as any).projectAudio = projectState?.audio || null;
        
        // Import the module
        // Importing single scene module
        const module = await import(/* webpackIgnore: true */ newBlobUrl);
        const Component = module.default;
        
        if (!Component) {
          throw new Error('No default export found in generated component');
        }
        
        // Single scene dynamic import successful
        
        // 🚨 CRITICAL: Force new refresh token to guarantee RemotionPreview remount
        const newRefreshToken = `compiled-single-${Date.now()}-${Math.random()}`;
        setRefreshToken(newRefreshToken);
        // Set new refresh token for single scene
        
        setComponentImporter(() => () => Promise.resolve({ default: Component }));
        
      } else {
        // Multi-scene composition logic with compiled scenes
        const sceneImports: string[] = [];
        const sceneComponents: string[] = [];
        // Use ALL scenes for total duration - critical for sync!
        const totalDuration = orderedScenes.reduce((sum, scene) => sum + (scene.duration || 150), 0);
        const allImports = new Set(['Series', 'AbsoluteFill', 'Audio', 'Img', 'Sequence', 'useCurrentFrame', 'useVideoConfig', 'interpolate', 'spring', 'random']);
        
        // Create a map of compiled scenes by ID for proper lookup
        const compiledById = new Map();
        compiledScenes.forEach((compiled, index) => {
          const originalScene = orderedScenes[index];
          if (originalScene) {
            compiledById.set(originalScene.id, compiled);
          }
        });

        // Build scene components for ALL ordered scenes
        orderedScenes.forEach((originalScene, index) => {
          const compiled = compiledById.get(originalScene.id);
          // CRITICAL: Never skip scenes! Use fallback if compilation failed
          if (!originalScene) return; // Only skip if scene itself is missing
          
          try {
            // 🚨 CRITICAL FIX: Handle both valid AND invalid scenes gracefully
            if (compiled && compiled.isValid) {
              // ✅ VALID SCENE: Process normally
              const sceneCode = compiled.compiledCode;
              // Use a STABLE namespace derived from scene ID, not from index
              const shortId = String(originalScene.id || '')
                .replace(/[^a-zA-Z0-9]/g, '')
                .slice(0, 8) || `idx${index}`;
              const sceneNamespaceName = `SceneNS_${shortId}`; // used for error boundary wrapper names
              const startOffset = ((originalScene as any).data?.props?.startOffset) || 0;
              // Cache key based on scene identity + offset + quick code hash
              const codeHash = `${sceneCode.length}-${sceneCode.substring(0, 200).replace(/\s+/g, '')}`;
              const cacheKey = `${originalScene.id}:${startOffset}:${codeHash}`;
              let cacheEntry = nsCacheRef.current.get(cacheKey) as any;
              let wrappedSceneCode: string | undefined = cacheEntry?.code;
              let usedRemotionFns: string[] = cacheEntry?.usedRemotionFns || [];
              if (!wrappedSceneCode) {
                const wrapped = wrapSceneNamespace({
                  sceneCode,
                  index,
                  componentName: compiled.componentName,
                  startOffset,
                  namespaceName: sceneNamespaceName,
                });
                wrappedSceneCode = wrapped.code;
                usedRemotionFns = wrapped.usedRemotionFns;
                nsCacheRef.current.set(cacheKey, { code: wrappedSceneCode, usedRemotionFns });
              }
              usedRemotionFns.forEach((fn) => allImports.add(fn));

              // ✅ VALID: Add working scene with error boundary for runtime protection
              // Heuristic: If scene defines SVG defs/filters/gradients, disable premount to avoid DOM ID collisions
              const hasSvgDefsOrFilters = /React\.createElement\(\s*['"]defs['"]/m.test(wrappedSceneCode!)
                || /linearGradient/m.test(wrappedSceneCode!)
                || /url\(#/m.test(wrappedSceneCode!)
                || /clipPath/m.test(wrappedSceneCode!)
                || /mask\s*:/m.test(wrappedSceneCode!);
              const premountValue = hasSvgDefsOrFilters ? 0 : 60;
              const errorBoundaryWrapper = `
// React Error Boundary for Scene ${index} (Valid)
var ${sceneNamespaceName}ErrorBoundary = class extends React.Component {
  constructor(props) {
    super(props);
    this.state = { hasError: false, error: null };
  }

  static getDerivedStateFromError(error) {
    return { hasError: true, error };
  }

  componentDidCatch(error, errorInfo) {
    console.error('Scene ${index} runtime error caught by boundary:', error, errorInfo);
    
    // 🚨 RUNTIME ERROR: Dispatch error event to ChatPanelG for auto-fix
    const errorEvent = new CustomEvent('preview-scene-error', {
      detail: {
        sceneId: '${originalScene.id}',
        sceneName: ${JSON.stringify((originalScene.data as any)?.name || ('Scene ' + (index + 1)))},
        error: error
      }
    });
    window.dispatchEvent(errorEvent);
  }

  render() {
    if (this.state.hasError) {
      // Create a function component that can use hooks for the error display
      const ErrorDisplay = () => {
        const { useCurrentFrame, useVideoConfig, interpolate, spring } = window.Remotion;
        const frame = useCurrentFrame();
        const { fps } = useVideoConfig();
        
        const opacity = interpolate(frame, [0, 20], [0, 1], {
          extrapolateRight: 'clamp',
        });
        
        const scale = spring({
          frame,
          fps,
          from: 0.95,
          to: 1,
          config: {
            damping: 20,
            stiffness: 40,
          },
        });
        
        return React.createElement('div', {
          style: {
            width: '100%',
            height: '100%',
            background: 'linear-gradient(135deg, #fef3c7 0%, #fed7aa 100%)',
            display: 'flex',
            alignItems: 'center',
            justifyContent: 'center',
            opacity,
          }
        }, 
          React.createElement('div', {
            style: {
              background: 'white',
              borderRadius: '24px',
              padding: '48px',
              boxShadow: '0 20px 60px rgba(0,0,0,0.12)',
              maxWidth: '640px',
              textAlign: 'center',
              transform: \`scale(\${scale})\`,
              fontFamily: 'Inter, -apple-system, BlinkMacSystemFont, sans-serif',
              position: 'relative',
            }
          }, [
            // Status Badge
            React.createElement('div', {
              key: 'badge',
              style: {
                position: 'absolute',
                top: '20px',
                right: '20px',
                background: 'linear-gradient(135deg, #f59e0b 0%, #d97706 100%)',
                color: 'white',
                padding: '6px 12px',
                borderRadius: '20px',
                fontSize: '0.75rem',
                fontWeight: '600',
                display: 'flex',
                alignItems: 'center',
                gap: '6px',
              }
            }, [
              React.createElement('span', {
                key: 'pulse',
                style: {
                  width: '6px',
                  height: '6px',
                  borderRadius: '50%',
                  background: 'white',
                  animation: 'pulse 1.5s ease-in-out infinite',
                }
              }),
              'AI FIXING IN PROGRESS'
            ]),
            
            React.createElement('div', {
              key: 'icon',
              style: { 
                fontSize: '4rem', 
                marginBottom: '1.5rem',
              }
            }, '⚡'),
            
            React.createElement('h3', {
              key: 'title',
              style: { 
                color: '#92400e', 
                marginBottom: '12px',
                fontSize: '1.75rem',
                fontWeight: '700'
              }
            }, 'Runtime Error - Scene ${index + 1}'),
            
            React.createElement('p', {
              key: 'scene-name',
              style: { 
                color: '#b45309', 
                marginBottom: '8px',
                fontSize: '1.125rem',
                fontWeight: '500'
              }
            }, ${JSON.stringify((originalScene.data as any)?.name || 'Unnamed Scene')}),
            
            React.createElement('p', {
              key: 'msg',
              style: { 
                color: '#6b7280', 
                marginBottom: '32px',
                fontSize: '1rem',
                lineHeight: '1.6',
                maxWidth: '480px',
                margin: '16px auto 32px',
              }
            }, [
              'The scene compiled successfully but crashed during playback.',
              React.createElement('strong', {
                key: 'good-news',
                style: { color: '#059669', display: 'block', marginTop: '12px' }
              }, "Don't worry! Our AI agent is automatically fixing this and will update your video shortly.")
            ]),
            
            // Progress indicator
            React.createElement('div', {
              key: 'progress',
              style: {
                background: '#fef3c7',
                borderRadius: '12px',
                padding: '20px',
                marginBottom: '24px',
              }
            }, [
              React.createElement('div', {
                key: 'progress-content',
                style: {
                  display: 'flex',
                  alignItems: 'center',
                  justifyContent: 'center',
                  gap: '12px',
                  marginBottom: '12px',
                }
              }, [
                React.createElement('div', {
                  key: 'spinner',
                  style: {
                    width: '40px',
                    height: '40px',
                    borderRadius: '50%',
                    border: '3px solid #fed7aa',
                    borderTopColor: '#f59e0b',
                    animation: 'spin 1s linear infinite',
                  }
                }),
                React.createElement('div', {
                  key: 'progress-text',
                  style: { textAlign: 'left' }
                }, [
                  React.createElement('div', {
                    key: 'agent-status',
                    style: { fontSize: '0.875rem', fontWeight: '600', color: '#92400e' }
                  }, 'Auto-Fix Agent Working'),
                  React.createElement('div', {
                    key: 'agent-action',
                    style: { fontSize: '0.75rem', color: '#b45309' }
                  }, 'Debugging and repairing...')
                ])
              ]),
              React.createElement('div', {
                key: 'eta',
                style: {
                  fontSize: '0.75rem',
                  color: '#92400e',
                  marginTop: '8px',
                }
              }, 'Typically resolves in 15-30 seconds')
            ]),
            
            React.createElement('div', {
              key: 'status',
              style: { 
                display: 'flex',
                alignItems: 'center',
                justifyContent: 'center',
                gap: '8px',
                color: '#10b981',
                fontSize: '0.875rem',
                fontWeight: '600',
                marginBottom: '24px',
              }
            }, [
              React.createElement('span', {
                key: 'dot',
                style: { 
                  width: '8px',
                  height: '8px',
                  borderRadius: '50%',
                  background: '#10b981',
                  display: 'inline-block'
                }
              }),
              'Your other scenes are playing normally'
            ]),
            
            React.createElement('div', {
              key: 'error-details',
              style: { 
                marginTop: '24px',
                padding: '16px',
                background: '#fef2f2',
                borderRadius: '12px',
                border: '1px solid #fecaca',
                textAlign: 'left',
              }
            }, [
              React.createElement('div', {
                key: 'details-title',
                style: { 
                  fontSize: '0.75rem',
                  fontWeight: '600',
                  color: '#991b1b',
                  marginBottom: '8px',
                }
              }, 'Technical Details:'),
              React.createElement('div', {
                key: 'error-text',
                style: { 
                  fontSize: '0.7rem',
                  color: '#dc2626',
                  fontFamily: 'monospace',
                  lineHeight: '1.5',
                  wordBreak: 'break-word',
                  maxHeight: '100px',
                  overflowY: 'auto',
                }
              }, this.state.error?.message || 'Unknown error')
            ])
          ])
        );
      };
      
      return React.createElement(ErrorDisplay);
    }

    return React.createElement(${sceneNamespaceName}.Comp);
  }
}

var ${sceneNamespaceName}WithErrorBoundary = function() {
  return React.createElement(${sceneNamespaceName}ErrorBoundary);
}`;
              
              sceneImports.push(wrappedSceneCode!);
              sceneImports.push(errorBoundaryWrapper);
              // Render with error boundary; offset applied via namespaced useCurrentFrame
              sceneComponents.push(`
                React.createElement(window.Remotion.Series.Sequence, { durationInFrames: ${originalScene.duration || 150}, premountFor: ${premountValue} },
                  React.createElement(${sceneNamespaceName}WithErrorBoundary, {})
                )
              `);
              
            } else if (compiled) {
              // 🚨 INVALID SCENE: Already has fallback code, just add it with error boundary
              // Scene isolation: failed compilation, using safe fallback
              
              // ✅ INVALID: Add fallback scene (compiled.compiledCode is already the fallback)
              sceneImports.push(compiled.compiledCode);
              sceneComponents.push(`
                React.createElement(window.Remotion.Series.Sequence, { durationInFrames: ${originalScene.duration || 150}, premountFor: 60 },
                  React.createElement(${compiled.componentName}, {})
                )
              `);
            } else {
              // 🚨 NO COMPILATION RESULT: Scene wasn't compiled at all (e.g., no code)
              // Add a placeholder to maintain timeline sync
              const placeholderScene = createFallbackScene(
                (originalScene.data as any)?.name || (originalScene as any).name || `Scene ${index + 1}`,
                index,
                'Scene has no code',
                originalScene.id
              );
              sceneImports.push(placeholderScene);
              sceneComponents.push(`
                React.createElement(window.Remotion.Series.Sequence, { durationInFrames: ${originalScene.duration || 150}, premountFor: 60 },
                  React.createElement(FallbackScene${index}, {})
                )
              `);
            }

          } catch (error) {
            console.error(`[PreviewPanelG] Error processing scene ${index}:`, error);
            // 🚨 LAST RESORT: Add emergency fallback for this scene
            const emergencyFallback = `
function EmergencyScene${index}() {
  const { AbsoluteFill, useCurrentFrame, interpolate } = window.Remotion;
  const frame = useCurrentFrame();
  
  const opacity = interpolate(frame, [0, 15], [0, 1], {
    extrapolateRight: 'clamp',
  });
  
  return React.createElement(AbsoluteFill, {
    style: {
      background: 'linear-gradient(135deg, #fee2e2 0%, #fecaca 100%)',
      display: 'flex',
      alignItems: 'center',
      justifyContent: 'center',
      opacity,
    }
  }, 
    React.createElement('div', {
      style: {
        background: 'white',
        borderRadius: '12px',
        padding: '24px',
        boxShadow: '0 4px 16px rgba(0,0,0,0.06)',
        maxWidth: '380px',
        textAlign: 'center',
        fontFamily: 'Inter, -apple-system, BlinkMacSystemFont, sans-serif',
      }
    }, [
      React.createElement('div', {
        key: 'icon',
        style: { 
          fontSize: '2.5rem', 
          marginBottom: '0.75rem',
        }
      }, '🚧'),
      
      React.createElement('h3', {
        key: 'title',
        style: { 
          color: '#dc2626', 
          marginBottom: '8px',
          fontSize: '1.125rem',
          fontWeight: '600'
        }
      }, 'Scene ${index + 1} Unavailable'),
      
      React.createElement('p', {
        key: 'msg',
        style: { 
          color: '#b91c1c', 
          marginBottom: '12px',
          fontSize: '0.875rem',
          opacity: 0.9
        }
      }, 'This scene encountered critical errors during processing.'),
      
      React.createElement('div', {
        key: 'status',
        style: { 
          display: 'inline-flex',
          alignItems: 'center',
          gap: '6px',
          background: '#dcfce7',
          color: '#166534',
          fontSize: '0.75rem',
          fontWeight: '500',
          padding: '4px 12px',
          borderRadius: '9999px',
        }
      }, [
        React.createElement('span', {
          key: 'dot',
          style: { 
            width: '5px',
            height: '5px',
            borderRadius: '50%',
            background: '#166534',
            display: 'inline-block'
          }
        }),
        'Other scenes continue normally'
      ])
    ])
  );
}`;
            sceneImports.push(emergencyFallback);
              sceneComponents.push(`
              React.createElement(window.Remotion.Series.Sequence, { durationInFrames: ${originalScene.duration || 150}, premountFor: 60 },
                React.createElement(EmergencyScene${index}, {})
              )
            `);
          }
        });

        // Create ONE destructuring statement with ALL unique imports
        // Always include Audio and related functions if project has audio
        if (projectAudio?.url) {
          allImports.add('Audio');
          allImports.add('useCurrentFrame');
          allImports.add('interpolate');
          allImports.add('Sequence');
        }
        
        const allImportsArray = Array.from(allImports);
        const singleDestructuring = ``; // Avoid module-scope destructuring; wrapper uses window.Remotion.*

        // Check if any scene already has window.Remotion destructuring
        const anySceneHasRemotionDestructuring = sceneComponents.some(comp => 
          comp.includes('= window.Remotion')
        );

        // Generate the composite code with single destructuring at top
        const headerMulti = buildCompositeHeader({ includeIconFallback: true, includeFontsLoader: true });
        const __unusedLegacyCompositeMulti = `
${headerMulti}
// Load Google Fonts for consistent rendering between preview and export
if (typeof window !== 'undefined' && !window.bazaarFontsLoaded) {
  const link = document.createElement('link');
  link.rel = 'preconnect';
  link.href = 'https://fonts.googleapis.com';
  document.head.appendChild(link);
  const link2 = document.createElement('link');
  link2.rel = 'preconnect';
  link2.href = 'https://fonts.gstatic.com';
  link2.crossOrigin = 'anonymous';
  document.head.appendChild(link2);
  const fontGroups = [
    // Group 1: Core Sans-Serif - Ensure Inter 700 is explicitly included
    'Inter:wght@100;200;300;400;500;600;700;800;900&family=Roboto:wght@100;300;400;500;700;900&family=Poppins:wght@100..900&family=Montserrat:wght@100..900&family=Open+Sans:wght@300..800&family=Lato:wght@100;300;400;700;900&family=Raleway:wght@100..900&family=Ubuntu:wght@300..700&family=Oswald:wght@200..700&family=Nunito:wght@200..900',
    // Group 2: Extended Sans-Serif
    'Work+Sans:wght@100..900&family=Rubik:wght@300..900&family=Barlow:wght@100..900&family=Kanit:wght@100..900&family=DM+Sans:wght@400..700&family=Plus+Jakarta+Sans:wght@200..800&family=Space+Grotesk:wght@300..700&family=Outfit:wght@100..900&family=Lexend:wght@100..900&family=Manrope:wght@200..800',
    // Group 3: Serif & Display
    'Playfair+Display:wght@400..900&family=Merriweather:wght@300..900&family=Lora:wght@400..700&family=Roboto+Slab:wght@100..900&family=Bebas+Neue&family=Permanent+Marker&family=Lobster&family=Dancing+Script:wght@400..700&family=Pacifico&family=Caveat:wght@400..700',
    // Group 4: Monospace & Additional
    'Roboto+Mono:wght@100..700&family=Fira+Code:wght@300..700&family=JetBrains+Mono:wght@100..800&family=Source+Code+Pro:wght@200..900&family=Quicksand:wght@300..700&family=Comfortaa:wght@300..700&family=Righteous&family=Anton&family=Fredoka:wght@300..700&family=Bungee'
  ];
  
  fontGroups.forEach((group, index) => {
    const fontsLink = document.createElement('link');
    fontsLink.rel = 'stylesheet';
    fontsLink.href = 'https://fonts.googleapis.com/css2?' + group + '&display=swap';
    fontsLink.setAttribute('data-font-group', String(index + 1));
    document.head.appendChild(fontsLink);
  });
  
  console.log('[Bazaar] Loading 100+ Google Fonts for consistent rendering');
  
  window.bazaarFontsLoaded = true;
  console.log('[Bazaar] Google Fonts loaded for consistent rendering');
}

// FontLoader is defined by buildCompositeHeader; do not redeclare here

// Create a REAL implementation of RemotionGoogleFonts that actually loads fonts
if (!window.RemotionGoogleFontsLoaded) {
  window.RemotionGoogleFontsLoaded = new Set();
}

window.RemotionGoogleFonts = {
  loadFont: (fontFamily, options) => {
    const fontKey = \`\${fontFamily}-\${JSON.stringify(options?.weights || [])}\`;
    
    if (!window.RemotionGoogleFontsLoaded.has(fontKey)) {
      window.RemotionGoogleFontsLoaded.add(fontKey);
      
      // Build the Google Fonts URL with the specific weights
      const weights = options?.weights || ['400'];
      const weightString = weights.join(';');
      const fontUrl = \`https://fonts.googleapis.com/css2?family=\${fontFamily.replace(' ', '+')}:wght@\${weightString}&display=swap\`;
      
      // Create and inject the font link
      const linkId = \`font-\${fontFamily}-\${weightString}\`.replace(/[^a-zA-Z0-9-]/g, '');
      if (!document.getElementById(linkId)) {
        const link = document.createElement('link');
        link.id = linkId;
        link.rel = 'stylesheet';
        link.href = fontUrl;
        document.head.appendChild(link);
        console.log(\`[PreviewPanelG] Loading font: \${fontFamily} with weights \${weights.join(', ')}\`);
        
        // Force font loading by checking if it's available
        if (document.fonts && document.fonts.check) {
          setTimeout(() => {
            weights.forEach(weight => {
              const testString = \`\${weight} 16px "\${fontFamily}"\`;
              if (!document.fonts.check(testString)) {
                console.log(\`[PreviewPanelG] Font not yet loaded: \${testString}\`);
                // Try to trigger loading by using the font
                const testDiv = document.createElement('div');
                testDiv.style.fontFamily = \`"\${fontFamily}", sans-serif\`;
                testDiv.style.fontWeight = weight;
                testDiv.style.position = 'absolute';
                testDiv.style.visibility = 'hidden';
                testDiv.textContent = 'Test';
                document.body.appendChild(testDiv);
                setTimeout(() => document.body.removeChild(testDiv), 100);
              } else {
                console.log(\`[PreviewPanelG] Font confirmed loaded: \${testString}\`);
              }
            });
          }, 500); // Give time for CSS to load
        }
      }
    }
    
    // Return a mock result similar to @remotion/google-fonts
    return {
      fontFamily: fontFamily,
      fonts: {},
      unicodeRanges: {},
      waitUntilDone: () => Promise.resolve()
    };
  }
};

${sceneImports.join('\n\n')}

// Enhanced Audio Component with Fade Effects
const EnhancedAudio = ({ audioData }) => {
  const frame = useCurrentFrame();
  // Audio trimming: startTime is where in the audio file to start playing from
  const audioOffsetFrames = Math.floor((audioData.startTime || 0) * 30);
  const audioEndFrames = Math.floor((audioData.endTime || audioData.duration || 0) * 30);
  const audioDurationFrames = audioEndFrames - audioOffsetFrames;
  
  // Timeline positioning: audio always starts at frame 0 in the video
  const videoStartFrame = 0;
  
  const fadeInFrames = Math.floor((audioData.fadeInDuration || 0) * 30);
  const fadeOutFrames = Math.floor((audioData.fadeOutDuration || 0) * 30);
  
  // Calculate volume with fade effects
  let volume = audioData.volume;
  
  // Apply fade in (relative to video timeline)
  if (fadeInFrames > 0 && frame < videoStartFrame + fadeInFrames) {
    volume *= interpolate(
      frame,
      [videoStartFrame, videoStartFrame + fadeInFrames],
      [0, 1],
      { extrapolateLeft: 'clamp', extrapolateRight: 'clamp' }
    );
  }
  
  // Apply fade out (relative to video timeline)
  if (fadeOutFrames > 0 && frame > videoStartFrame + audioDurationFrames - fadeOutFrames) {
    volume *= interpolate(
      frame,
      [videoStartFrame + audioDurationFrames - fadeOutFrames, videoStartFrame + audioDurationFrames],
      [1, 0],
      { extrapolateLeft: 'clamp', extrapolateRight: 'clamp' }
    );
  }
  
  // Only render if Audio is available
  if (typeof Audio === 'undefined' || !Audio) {
    return null;
  }
  
  return React.createElement(Sequence, { from: videoStartFrame, durationInFrames: audioDurationFrames },
    React.createElement(Audio, {
      src: audioData.url,
      startFrom: audioOffsetFrames, // This is the key fix - offset within the audio file
      volume: volume,
      playbackRate: audioData.playbackRate || 1
    })
  );
};

export default function MultiSceneComposition(props) {
  // Get audio from props passed by Remotion Player
  const projectAudio = props?.audio || window.projectAudio;
  
  // Debug audio
  React.useEffect(() => {
    console.log('[MultiSceneComposition] Audio data:', projectAudio);
    if (projectAudio) {
      console.log('[MultiSceneComposition] Audio URL:', projectAudio.url);
      console.log('[MultiSceneComposition] Audio volume:', projectAudio.volume);
      console.log('[MultiSceneComposition] Audio duration:', projectAudio.duration);
    }
  }, [projectAudio]);
  
  return React.createElement(FontLoader, {},
    React.createElement(window.Remotion.AbsoluteFill, {},
      projectAudio && projectAudio.url && React.createElement(EnhancedAudio, { audioData: projectAudio }),
      // NO LOOP! Direct Series for proper frame mapping
      React.createElement(window.Remotion.Series, {},
        ${sceneComponents.join(',\n          ')}
      )
    )
  );
}
        `;

        // Generated multi-scene composite code
        // Use unified builder for multi-scene module
        const compositeCode = buildMultiSceneModule({ sceneImports, sceneComponents, includeFontsLoader: true, includeIconFallback: true, totalDurationInFrames: totalDuration });

        // Transform with Sucrase, but fall back to raw JS if parser hits an edge case
        let transformedCode: string;
        try {
          const out = transform(compositeCode, {
            transforms: ['typescript', 'jsx'],
            jsxRuntime: 'classic',
            production: false,
          });
          transformedCode = out.code;
        } catch (e) {
          console.warn('[PreviewPanelG] Sucrase failed on multi-scene composite; using raw code fallback', e);
          transformedCode = compositeCode;
        }
        
        // Cleanup old blob URL before creating new one
        if (componentBlobUrl) {
          URL.revokeObjectURL(componentBlobUrl);
        }
        
        // Create blob URL
        const blob = new Blob([transformedCode], { type: 'application/javascript' });
        const newBlobUrl = URL.createObjectURL(blob);
        setComponentBlobUrl(newBlobUrl);
        
        // Created new multi-scene blob URL
        
        // Set audio data in window before importing
        const projectState = useVideoState.getState().projects[projectId];
        (window as any).projectAudio = projectState?.audio || null;
        
        // Import the module
        // Importing multi-scene module
        const module = await import(/* webpackIgnore: true */ newBlobUrl);
        const Component = module.default;
        
        if (!Component) {
          throw new Error('No default export found in generated component');
        }
        
        // Multi-scene dynamic import successful
        
        // 🚨 CRITICAL: Force new refresh token to guarantee RemotionPreview remount
        const newRefreshToken = `compiled-multi-${Date.now()}-${Math.random()}`;
        setRefreshToken(newRefreshToken);
        // Set new refresh token for multi scene
        
        setComponentImporter(() => () => Promise.resolve({ default: Component }));
      }
      
    } catch (error) {
      console.error('[PreviewPanelG] Error during composition compilation:', error);
      
      // Try to identify which scene might be causing the issue
      let problematicSceneInfo = null;
      if (error instanceof Error) {
        problematicSceneInfo = detectProblematicScene(error, compiledScenes, orderedScenes);
        
        if (problematicSceneInfo) {
          const enhancedMessage = enhanceErrorMessage(error, problematicSceneInfo);
          console.error('[PreviewPanelG] Scene-specific error detected:', enhancedMessage);
          
          // Create a more informative error
          error = new Error(enhancedMessage);
        }
      }
      
      // 🚨 CRITICAL FIX: Dispatch error event for autofixer when compilation fails
      if (problematicSceneInfo) {
        // We know which specific scene is problematic
        const problematicScene = orderedScenes[problematicSceneInfo.sceneIndex];
        if (problematicScene) {
          // Compilation error: dispatching error for specific scene
          const errorEvent = new CustomEvent('preview-scene-error', {
            detail: {
              sceneId: problematicSceneInfo.sceneId,
              sceneName: problematicSceneInfo.sceneName,
              sceneIndex: problematicSceneInfo.sceneIndex + 1,
              error: error
            }
          });
          window.dispatchEvent(errorEvent);
        }
      } else {
        // Fallback to first scene if we can't identify the specific one
        const firstSceneWithCode = orderedScenes[0];
        if (firstSceneWithCode) {
          // Compilation error: dispatching preview-scene-error event for autofixer
          const errorEvent = new CustomEvent('preview-scene-error', {
            detail: {
              sceneId: firstSceneWithCode.id,
              sceneName: (firstSceneWithCode.data as any)?.name || 'Scene 1',
              error: error
            }
          });
          window.dispatchEvent(errorEvent);
        }
      }
      
      // IDIOT PROOF: Create a simple fallback that always works
      try {
        // Creating fallback composition
        const fallbackCode = `
const { AbsoluteFill } = window.Remotion;

export default function FallbackComposition() {
  return (
    <AbsoluteFill style={{
      backgroundColor: '#f5f5f5',
      display: 'flex',
      alignItems: 'center',
      justifyContent: 'center',
      flexDirection: 'column',
      padding: '40px',
      textAlign: 'center'
    }}>
      <div style={{
        backgroundColor: '#ffebee',
        border: '2px dashed #f44336',
        borderRadius: '12px',
        padding: '30px',
        maxWidth: '500px'
      }}>
        <h2 style={{ color: '#d32f2f', marginBottom: '16px', fontSize: '24px' }}>
          ⚡ Oops, it broke
        </h2>
        <p style={{ color: '#666', marginBottom: '16px', lineHeight: '1.5' }}>
          But don't worry, we already have an agent on it.
        </p>
        <p style={{ color: '#666', marginBottom: '16px', lineHeight: '1.5' }}>
          Give it a couple of seconds.
        </p>
        <p style={{ color: '#666', marginBottom: '16px', lineHeight: '1.5', fontWeight: 'bold' }}>
          Thanks for reading. You are awesome! 🎉
        </p>
      </div>
    </AbsoluteFill>
  );
}`;

        const { code: fallbackTransformed } = transform(fallbackCode, {
          transforms: ['typescript', 'jsx'],
          jsxRuntime: 'classic',
          production: false,
        });

        const fallbackBlob = new Blob([fallbackTransformed], { type: 'application/javascript' });
        const fallbackBlobUrl = URL.createObjectURL(fallbackBlob);
        const fallbackModule = await import(/* webpackIgnore: true */ fallbackBlobUrl);
        
        setComponentImporter(() => () => Promise.resolve({ default: fallbackModule.default }));
        setComponentError(new Error(`Compilation failed: ${error instanceof Error ? error.message : String(error)}`));
        
        URL.revokeObjectURL(fallbackBlobUrl);
      } catch (fallbackError) {
        console.error('[PreviewPanelG] Even fallback compilation failed:', fallbackError);
        
        // 🚨 CRITICAL FIX: Dispatch error event even for fallback failures
        const firstSceneWithCode = orderedScenes[0];
        if (firstSceneWithCode) {
          // Fallback error: dispatching preview-scene-error event for autofixer
          const errorEvent = new CustomEvent('preview-scene-error', {
            detail: {
              sceneId: firstSceneWithCode.id,
              sceneName: (firstSceneWithCode.data as any)?.name || 'Scene 1',
              error: fallbackError
            }
          });
          window.dispatchEvent(errorEvent);
        }
        
        setComponentError(new Error('Critical compilation failure'));
      }
    } finally {
      setIsCompiling(false);
    }
  }, [scenes]);

  // 🚨 SMART COMPILATION: Use ref to avoid recreating timer on every render
  const compilationTimerRef = useRef<NodeJS.Timeout | null>(null);
  const lastCompiledFingerprintRef = useRef<string>('');
  const isCompilingRef = useRef<boolean>(false);
  const pendingFingerprintRef = useRef<string | null>(null);
  
  useEffect(() => {
    const currentFingerprint = `${scenesFingerprint}-${audioFingerprint}-len:${scenes.length}`;

    // Skip if fingerprint hasn't actually changed (prevents duplicate compiles)
    if (currentFingerprint === lastCompiledFingerprintRef.current) {
      console.log('[PreviewPanelG] 🎯 Fingerprint unchanged, skipping compilation');
      return;
    }

    // For zero scenes, compile immediately to placeholder (no debounce)
    if (scenes.length === 0) {
      if (compilationTimerRef.current) clearTimeout(compilationTimerRef.current);
      lastCompiledFingerprintRef.current = currentFingerprint;
      (async () => {
        if (isCompilingRef.current) {
          // Queue this fingerprint to compile next
          pendingFingerprintRef.current = currentFingerprint;
          return;
        }
        isCompilingRef.current = true;
        try {
          await compileMultiSceneComposition();
        } finally {
          isCompilingRef.current = false;
          // If something arrived while compiling, immediately compile again
          if (pendingFingerprintRef.current && pendingFingerprintRef.current !== lastCompiledFingerprintRef.current) {
            const next = pendingFingerprintRef.current;
            pendingFingerprintRef.current = null;
            lastCompiledFingerprintRef.current = next;
            isCompilingRef.current = true;
            try { await compileMultiSceneComposition(); } finally { isCompilingRef.current = false; }
          }
        }
      })();
      return;
    }

    // Clear existing timer
    if (compilationTimerRef.current) {
      clearTimeout(compilationTimerRef.current);
    }

    // Set new debounced timer with increased delay to batch rapid updates
    compilationTimerRef.current = setTimeout(async () => {
      // Double-check fingerprint hasn't become the same during debounce
      const latestFingerprint = `${scenesFingerprint}-${audioFingerprint}-len:${scenes.length}`;
      if (latestFingerprint === lastCompiledFingerprintRef.current) {
        console.log('[PreviewPanelG] 🎯 Fingerprint became unchanged during debounce, skipping');
        return;
      }
      
      // If a compile is in progress, queue this fingerprint and exit. It will compile right after.
      if (isCompilingRef.current) {
        console.log('[PreviewPanelG] ⏳ Compiling; queuing next compile');
        pendingFingerprintRef.current = latestFingerprint;
        return;
      }
      
      console.log('[PreviewPanelG] 📝 Scene content changed, triggering compilation');
      console.log('[PreviewPanelG] Old fingerprint:', lastCompiledFingerprintRef.current?.substring(0, 50) + '...');
      console.log('[PreviewPanelG] New fingerprint:', latestFingerprint.substring(0, 50) + '...');
      
      isCompilingRef.current = true;
      lastCompiledFingerprintRef.current = latestFingerprint;
      
      try {
        await compileMultiSceneComposition();
      } finally {
        isCompilingRef.current = false;
        // Immediately run any pending compile that arrived during this one
        if (pendingFingerprintRef.current && pendingFingerprintRef.current !== lastCompiledFingerprintRef.current) {
          const next = pendingFingerprintRef.current;
          pendingFingerprintRef.current = null;
          lastCompiledFingerprintRef.current = next;
          isCompilingRef.current = true;
          try { await compileMultiSceneComposition(); } finally { isCompilingRef.current = false; }
        }
      }
    }, 600); // Increased to 600ms to better batch rapid updates

    // Cleanup on unmount
    return () => {
      if (compilationTimerRef.current) {
        clearTimeout(compilationTimerRef.current);
      }
    };
  }, [scenesFingerprint, audioFingerprint, compileMultiSceneComposition]);


  // Manual refresh
  const handleRefresh = useCallback(() => {
    if (scenes.length > 0) {
      // Manual refresh - recompiling multi-scene
      compileMultiSceneComposition();
    }
  }, [compileMultiSceneComposition]);

  // Listen to explicit code-saved events (immediate recompile signal from editor)
  useEffect(() => {
    const onCodeSaved = async (ev: Event) => {
      const e = ev as CustomEvent;
      if (!e?.detail || e.detail.projectId !== projectId) return;
      const latestFingerprint = `${scenesFingerprint}-${audioFingerprint}-len:${scenes.length}`;
      if (isCompilingRef.current) {
        pendingFingerprintRef.current = latestFingerprint;
        return;
      }
      isCompilingRef.current = true;
      lastCompiledFingerprintRef.current = latestFingerprint;
      try { await compileMultiSceneComposition(); } finally { isCompilingRef.current = false; }
    };
    window.addEventListener('code-saved', onCodeSaved as EventListener);
    return () => window.removeEventListener('code-saved', onCodeSaved as EventListener);
  }, [projectId, scenesFingerprint, audioFingerprint, scenes.length, compileMultiSceneComposition]);

  // Honor global project refresh token by nudging local refresh and compile
  useEffect(() => {
    if (!projectRefreshToken) return;
    // Nudge player remount
    setRefreshToken(`store-${projectRefreshToken}-${Date.now()}`);
    // Kick a compile cycle if idle
    const latestFingerprint = `${scenesFingerprint}-${audioFingerprint}-len:${scenes.length}`;
    if (isCompilingRef.current) {
      pendingFingerprintRef.current = latestFingerprint;
      return;
    }
    (async () => {
      isCompilingRef.current = true;
      lastCompiledFingerprintRef.current = latestFingerprint;
      try { await compileMultiSceneComposition(); } finally { isCompilingRef.current = false; }
    })();
  }, [projectRefreshToken]);

  // Listen for playback speed change events from header
  useEffect(() => {
    const handleSpeedChange = (event: CustomEvent) => {
      const speed = event.detail?.speed;
      if (typeof speed === 'number' && speed >= 0.1 && speed <= 4) {
        // Received speed change event
        setPlaybackSpeed(speed);
        
        // Save preference per project
        try {
          localStorage.setItem(`bazaar-playback-speed-${projectId}`, speed.toString());
        } catch (error) {
          console.warn('[PreviewPanelG] Failed to save playback speed preference:', error);
        }
      }
    };

    window.addEventListener('playback-speed-change', handleSpeedChange as EventListener);
    return () => {
      window.removeEventListener('playback-speed-change', handleSpeedChange as EventListener);
    };
  }, [projectId]);

  // Load saved playback speed preference on mount (project-specific)
  useEffect(() => {
    try {
      const savedSpeed = localStorage.getItem(`bazaar-playback-speed-${projectId}`);
      if (savedSpeed) {
        const speed = parseFloat(savedSpeed);
        if (speed >= 0.1 && speed <= 4) {
          setPlaybackSpeed(speed);
          // Loaded saved playback speed for project
          
          // Dispatch event to update header display
          const event = new CustomEvent('playback-speed-loaded', { detail: { speed } });
          window.dispatchEvent(event);
        }
      } else {
        // Reset to default speed when switching projects
        setPlaybackSpeed(1);
        const event = new CustomEvent('playback-speed-loaded', { detail: { speed: 1 } });
        window.dispatchEvent(event);
      }
    } catch (error) {
      console.warn('[PreviewPanelG] Failed to load playback speed preference:', error);
      // Reset to default on error
      setPlaybackSpeed(1);
    }
  }, [projectId]);

  // Listen for scenes created in bulk
  useEffect(() => {
    const handleScenesCreatedBulk = (event: CustomEvent) => {
      if (event.detail?.projectId === projectId) {
        // Bulk scenes created, refreshing
        // Force a re-render by updating refresh token
        setRefreshToken(`bulk-${Date.now()}`);
        // Recompile the scenes
        if (scenes.length > 0 || event.detail?.count > 0) {
          setTimeout(() => {
            compileMultiSceneComposition();
          }, 500); // Small delay to ensure data is synced
        }
      }
    };

    const handleSceneCreated = (event: CustomEvent) => {
      if (event.detail?.projectId === projectId) {
        // Single scene created, refreshing
        setRefreshToken(`single-${Date.now()}`);
        if (scenes.length > 0) {
          setTimeout(() => {
            compileMultiSceneComposition();
          }, 500);
        }
      }
    };

    window.addEventListener('scenes-created-bulk', handleScenesCreatedBulk as EventListener);
    window.addEventListener('scene-created', handleSceneCreated as EventListener);
    return () => {
      window.removeEventListener('scenes-created-bulk', handleScenesCreatedBulk as EventListener);
      window.removeEventListener('scene-created', handleSceneCreated as EventListener);
    };
  }, [projectId, compileMultiSceneComposition, scenes.length]);

  // Listen for loop state change events from header
  useEffect(() => {
    const handleLoopStateChange = (event: CustomEvent) => {
      const state = event.detail?.state;
      if (state === 'video' || state === 'off' || state === 'scene') {
        // Received loop state change
        setLoopState(state);
        
        // Save preference per project
        try {
          localStorage.setItem(`bazaar-loop-state-${projectId}`, state);
        } catch (error) {
          console.warn('[PreviewPanelG] Failed to save loop state preference:', error);
        }
      }
    };

    window.addEventListener('loop-state-change', handleLoopStateChange as EventListener);
    return () => {
      window.removeEventListener('loop-state-change', handleLoopStateChange as EventListener);
    };
  }, [projectId]);

  // Load saved loop preference on mount (project-specific)
  useEffect(() => {
    try {
      const savedState = localStorage.getItem(`bazaar-loop-state-${projectId}`);
      let state: 'video' | 'off' | 'scene' = 'video'; // Default to video loop
      
      if (savedState === 'video' || savedState === 'off' || savedState === 'scene') {
        state = savedState;
      }
      
      setLoopState(state);
      
      // Dispatch event to sync with header
      const event = new CustomEvent('loop-state-loaded', { detail: { state } });
      window.dispatchEvent(event);
      // Loop state initialized for project
    } catch (error) {
      console.warn('[PreviewPanelG] Failed to load loop preference:', error);
      // Even on error, ensure default video loop
      setLoopState('video');
    }
  }, [projectId]);

  // Ensure loop target changes take effect immediately by nudging refreshToken
  useEffect(() => {
    // Remount the Remotion Player when switching between scene/video loop or when scene range changes
    const start = selectedSceneRange?.start ?? -1;
    const end = selectedSceneRange?.end ?? -1;
    setRefreshToken(`loop-${loopState}-${start}-${end}-${Date.now()}`);
  }, [loopState, selectedSceneRange?.start, selectedSceneRange?.end]);

  // Cleanup effect for component unmount
  useEffect(() => {
    return () => {
      // Cleanup blob URLs to prevent memory leaks
      if (componentBlobUrl) {
        URL.revokeObjectURL(componentBlobUrl);
      }
      
      // Event listeners are already cleaned up in their respective useEffects
      // but we could add additional cleanup here if needed
    };
  }, [componentBlobUrl]);

  // Player props
  const playerProps = useMemo(() => {
    // Calculate total duration of all scenes for proper multi-scene playback
    const totalDuration = scenes.length
      ? scenes.reduce((sum, scene) => sum + (scene.duration || 150), 0)
      : 150; // Minimal placeholder duration when no scenes
    
    // Get format dimensions from project props, fallback to landscape
    const width = currentProps?.meta?.width || 1920;
    const height = currentProps?.meta?.height || 1080;
    const format = currentProps?.meta?.format || 'landscape';
    
    return {
      fps: 30,
      width,
      height,
      format,
      durationInFrames: totalDuration, // Use total duration (or placeholder when empty)
      inputProps: {
        audio: projectAudio || null
      }
    };
  }, [scenes, currentProps?.meta, projectAudio]);
  
  // Get format icon
  const formatIcon = useMemo(() => {
    const format = currentProps?.meta?.format || 'landscape';
    switch (format) {
      case 'portrait': return '📱';
      case 'square': return '□';
      default: return '🖥️';
    }
  }, [currentProps?.meta?.format]);

  return (
    <div className="h-full min-h-0 min-w-0 flex flex-col bg-gray-100 relative overflow-hidden">
      {/* Hidden refresh button that the upper header can trigger */}
      <button 
        id="refresh-preview-button-g"
        onClick={handleRefresh}
        style={{ display: 'none' }}
        aria-hidden="true"
      />

      {isAdmin && (
        <div className="border-b border-slate-200 bg-white px-4 py-2 flex flex-col gap-2 sm:flex-row sm:items-center sm:justify-between">
          <div className="flex flex-wrap items-center gap-2 text-xs font-medium uppercase tracking-wide text-slate-500">
            <span>Brand theme</span>
            <Badge variant="outline" className="text-xs">
              {activeBrandTarget ? (activeBrandTarget.companyName || activeBrandTarget.websiteUrl) : 'Default'}
            </Badge>
          </div>
          <div className="flex flex-wrap items-center gap-2">
            <select
              value={selectedBrandTargetId}
              onChange={(event) => setSelectedBrandTargetId(event.target.value)}
              className="rounded-md border border-slate-300 bg-white px-2 py-1 text-sm text-slate-700 shadow-sm focus:border-slate-500 focus:outline-none"
            >
              <option value="default">Default (Bazaar)</option>
              {readyBrandTargets.map((target: any) => (
                <option key={target.id} value={target.id}>
                  {target.companyName || target.websiteUrl}
                </option>
              ))}
            </select>
            <Button
              size="sm"
              onClick={() => handleApplyBrandTheme(selectedBrandTargetId)}
              disabled={isApplyingBrandTheme || (selectedBrandTargetId !== 'default' && !selectedBrandTarget)}
            >
              {isApplyingBrandTheme ? 'Applying…' : 'Apply theme'}
            </Button>
            <Button
              size="sm"
              variant="ghost"
              onClick={() => {
                setSelectedBrandTargetId('default');
                handleApplyBrandTheme('default');
              }}
              disabled={selectedBrandTargetId === 'default'}
            >
              Reset
            </Button>
          </div>
        </div>
      )}
      
      <div className="relative flex-grow min-h-0 min-w-0 flex items-center justify-center">
        {/* Preview source indicator removed in this branch */}
        {componentImporter && playerProps ? (
          <div 
            className={cn(
              "relative bg-white shadow-xl flex items-center justify-center",
              // On mobile, optimize for viewport
              "w-full h-full"
            )}
          >
            <ErrorBoundary FallbackComponent={ErrorFallback}>
              {/* Compute safe scene loop window (exclusive outFrame) to satisfy Player constraints */}
              <RemotionPreview
                lazyComponent={componentImporter}
                durationInFrames={playerProps.durationInFrames}
                fps={playerProps.fps}
                width={playerProps.width}
                height={playerProps.height}
                inputProps={playerProps.inputProps}
                refreshToken={refreshToken}
                playerRef={playerRef}
                playbackRate={playbackSpeed}
                loop={loopState !== 'off'}
                // Remotion Player expects inFrame < outFrame < (durationInFrames - 1)
                inFrame={(() => {
                  if (loopState !== 'scene' || !selectedSceneRange || !playerProps) return undefined;
                  return Math.max(0, selectedSceneRange.start);
                })()}
                outFrame={(() => {
                  if (loopState !== 'scene' || !selectedSceneRange || !playerProps) return undefined;
                  const total = playerProps.durationInFrames;
                  const start = Math.max(0, selectedSceneRange.start);
                  const endInclusive = Math.min(total - 1, selectedSceneRange.end);
                  const maxOutExclusive = Math.max(1, total - 2);
                  const desiredOutExclusive = endInclusive + 1; // exclusive end
                  const outExclusive = Math.min(desiredOutExclusive, maxOutExclusive);
                  // Validate window
                  return outExclusive > start ? outExclusive : undefined;
                })()}
                onPlay={() => {
                  setIsPlaying(true);
                  try {
                    // Ensure audio starts at offset for immediate sound if project has audio
                    const pa = (playerProps.inputProps as any)?.audio;
                    const fps = playerProps.fps || 30;
                    const offsetSec = Math.max(0, pa?.timelineOffsetSec || 0);
                    if (playerRef.current && offsetSec > 0) {
                      const current = (playerRef.current as any)?.getCurrentFrame?.() ?? 0;
                      const target = Math.floor(offsetSec * fps);
                      if (typeof current === 'number' && current < target) {
                        playerRef.current.seekTo(target);
                      }
                    }
                  } catch {}
                  const event = new CustomEvent('preview-play-state-change', { 
                    detail: { playing: true }
                  });
                  window.dispatchEvent(event);
                }}
                onPause={() => {
                  setIsPlaying(false);
                  const event = new CustomEvent('preview-play-state-change', { 
                    detail: { playing: false }
                  });
                  window.dispatchEvent(event);
                }}
              />
            </ErrorBoundary>
            {/* Frame counter is now rendered inside the Remotion Player via portal for correct fullscreen behavior. */}
          </div>
        ) : componentError ? (
          <div className="flex items-center justify-center h-full p-4">
            <ErrorFallback error={componentError} />
          </div>
        ) : isCompiling ? (
          <div className="flex items-center justify-center h-full text-gray-400">
            <div className="flex items-center space-x-2">
              <RefreshCwIcon className="h-5 w-5 animate-spin" />
              <span>Compiling multi-scene composition...</span>
            </div>
          </div>
        ) : scenes.length ? (
          <div className="flex items-center justify-center h-full text-gray-400">
            <div className="text-center">
              <CodeIcon className="h-8 w-8 mx-auto mb-2 opacity-50" />
              <p>No code available for this scene</p>
            </div>
          </div>
        ) : (
          <div className="flex items-center justify-center h-full text-gray-400">
            <div className="text-center">
              <p>No scenes available</p>
              <p className="text-sm mt-1">Generate a scene in the chat to preview it here</p>
            </div>
          </div>
        )}
      </div>
    </div>
  );
} <|MERGE_RESOLUTION|>--- conflicted
+++ resolved
@@ -329,18 +329,13 @@
         const order = s.order ?? 0;
         const duration = s.duration || 150;
         const revision = s.revision ?? 1;
-        // Prefer compiled JS when present; otherwise use TSX
-<<<<<<< HEAD
         const tsx = (s?.data?.tsxCode || s?.data?.code || (s as any).tsxCode || '') as string;
         const js = ((s?.data as any)?.jsCode || (s as any).jsCode || '') as string;
         const combined = `${tsx}::${js}`;
-        const h = (typeof hashString === 'function') ? hashString(combined) : String(combined.length);
-        return `${s.id}:${order}:${duration}:${h}`;
-=======
-        const code = (s?.data?.code || (s as any).jsCode || (s as any).tsxCode || '') as string;
-        const h = (typeof hashString === 'function') ? hashString(code) : String(code.length);
-        return `${s.id}:${order}:${duration}:${revision}:${h}`;
->>>>>>> b6cc29c8
+        const hashed = (typeof hashString === 'function')
+          ? hashString(combined)
+          : String(combined.length);
+        return `${s.id}:${order}:${duration}:${revision}:${hashed}`;
       }).join('|');
       const serverSig = sigFrom(convertedScenes);
       const localSig = sigFrom((currentProps.scenes || []) as any[]);
