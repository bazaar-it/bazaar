"use client";

<<<<<<< HEAD
import React, { useState, useCallback, useMemo, useEffect } from 'react';
import { useSession } from "next-auth/react";
=======
import React, { useState, useCallback, useMemo, useEffect, useRef } from 'react';
>>>>>>> b6cc29c8
import { Input } from "~/components/ui/input";
import { Card } from "~/components/ui/card";
import { Button } from "~/components/ui/button";
import { SearchIcon, Loader2, Trash2 } from "lucide-react";
import { api } from "~/trpc/react";
import { toast } from "sonner";
import { TEMPLATES, type TemplateDefinition } from "~/templates/registry";
import { Player } from "@remotion/player";
import { useVideoState } from "~/stores/videoState";
import { transform } from 'sucrase';
import { useIsTouchDevice } from "~/hooks/use-is-touch";
import { useIntersectionObserver } from "~/hooks/use-intersection-observer";
import { TemplateAdminMenu } from "~/components/templates/TemplateAdminMenu";

type ExtendedTemplateDefinition = TemplateDefinition & {
  previewImage?: string | null;
  tags?: string[];
  sceneCount?: number;
  totalDuration?: number | null;
  adminOnly?: boolean;
};

interface TemplatesPanelGProps {
  projectId: string;
  onSceneGenerated?: (sceneId: string) => Promise<void>;
}

// Get dimensions based on format
const getFormatDimensions = (format: string) => {
  switch (format) {
    case 'portrait':
      return { width: 1080, height: 1920 };
    case 'square':
      return { width: 1080, height: 1080 };
    case 'landscape':
    default:
      return { width: 1920, height: 1080 };
  }
};

// Get aspect ratio class based on format
const getAspectRatioClass = (format: string) => {
  switch (format) {
    case 'portrait':
      return 'aspect-[9/16]'; // 9:16 for portrait
    case 'square':
      return 'aspect-square'; // 1:1 for square
    case 'landscape':
    default:
      return 'aspect-video'; // 16:9 for landscape
  }
};

// Template thumbnail showing frame 15 by default
const TemplateThumbnail = ({ template, format, isTouchDevice = false }: { template: ExtendedTemplateDefinition; format: string; isTouchDevice?: boolean }) => {
  // Use intersection observer to only compile when visible
  const { ref, hasBeenVisible } = useIntersectionObserver({
    rootMargin: '300px', // Start compiling 300px before visible
    enabled: true,
  });

  const shouldCompile = (!template.isFromDatabase || !template.previewImage) && hasBeenVisible;
  const { component, isCompiling, compilationError, playerProps } = useCompiledTemplate(template, format, { enableCompilation: shouldCompile });

  if (!shouldCompile) {
    if (template.previewImage) {
      return (
        <div ref={ref} className="w-full h-full bg-black">
          <img
            src={template.previewImage}
            alt={`${template.name} preview`}
            className="h-full w-full object-cover"
            loading="lazy"
          />
        </div>
      );
    }

    // Not visible yet - show placeholder
    if (!hasBeenVisible) {
      return (
        <div ref={ref} className="w-full h-full bg-gray-100 border-2 border-dashed border-gray-300 rounded-lg flex items-center justify-center">
          <div className="text-center">
            <div className="text-gray-400 text-xs sm:text-sm">Loading...</div>
          </div>
        </div>
      );
    }

    return <div ref={ref} />;
  }

  if (compilationError) {
    return (
      <div ref={ref} className="w-full h-full bg-gray-100 border-2 border-dashed border-gray-300 rounded-lg flex items-center justify-center">
        <div className="text-center">
          <div className="text-red-500 text-xs sm:text-sm font-medium">Template Error</div>
          <div className="text-gray-500 text-[10px] sm:text-xs mt-1">Failed to compile</div>
        </div>
      </div>
    );
  }

  if (isCompiling || !component) {
    return (
      <div ref={ref} className="w-full h-full bg-gray-100 border-2 border-dashed border-gray-300 rounded-lg flex items-center justify-center">
        <div className="text-center">
          <Loader2 className="h-4 sm:h-6 w-4 sm:w-6 animate-spin text-gray-400 mx-auto mb-1 sm:mb-2" />
          <div className="text-gray-500 text-xs sm:text-sm">Compiling...</div>
        </div>
      </div>
    );
  }

  const safeInitialFrame = Math.min(15, Math.floor(template.duration / 2));

  return (
    <div ref={ref} className="w-full h-full">
      <Player
        component={playerProps?.component || component}
        durationInFrames={playerProps?.durationInFrames || 150}
        fps={playerProps?.fps || 30}
        compositionWidth={playerProps?.compositionWidth || 1920}
        compositionHeight={playerProps?.compositionHeight || 1080}
        controls={false}
        showVolumeControls={false}
        autoPlay={false}
        initialFrame={safeInitialFrame}
        style={{ width: '100%', height: '100%', pointerEvents: 'none' }}
      />
    </div>
  );
};

// Template video player for hover state
const TemplateVideoPlayer = ({ template, format }: { template: ExtendedTemplateDefinition; format: string }) => {
  const { component, isCompiling, compilationError, playerProps } = useCompiledTemplate(template, format);

  if (compilationError || isCompiling || !component) {
    return <TemplateThumbnail template={template} format={format} />;
  }

  return (
    <div className="w-full h-full">
      <Player
        component={playerProps?.component || component}
        durationInFrames={playerProps?.durationInFrames || 150}
        fps={playerProps?.fps || 30}
        compositionWidth={playerProps?.compositionWidth || 1920}
        compositionHeight={playerProps?.compositionHeight || 1080}
        controls={false}
        showVolumeControls={false}
        autoPlay={true}
        loop={true}
        style={{ width: '100%', height: '100%', pointerEvents: 'none' }}
      />
    </div>
  );
};

// Template preview component with thumbnail/video toggle
<<<<<<< HEAD
const TemplatePreview = ({
  template,
  onClick,
  isLoading,
  format,
  isTouchDevice,
  adminView = false,
  onDelete,
  isDeleting = false,
}: {
=======
const TemplatePreview = ({ template, onClick, isLoading, format, isTouchDevice, projectId, isAdmin }: {
>>>>>>> b6cc29c8
  template: ExtendedTemplateDefinition;
  onClick: () => void;
  isLoading: boolean;
  format: string;
  isTouchDevice: boolean;
<<<<<<< HEAD
  adminView?: boolean;
  onDelete?: () => void;
  isDeleting?: boolean;
}) => {
  const [isHovered, setIsHovered] = useState(false);
  const isMultiScene = (template.sceneCount ?? 1) > 1;
  const totalDurationFrames = template.totalDuration ?? template.duration;
=======
  projectId: string;
  isAdmin: boolean;
}) => {
  const [isHovered, setIsHovered] = useState(false);
  const utils = api.useUtils();
>>>>>>> b6cc29c8

  const handleMouseEnter = useCallback(() => {
    if (!isTouchDevice) {
      setIsHovered(true);
    }
  }, [isTouchDevice]);

  const handleMouseLeave = useCallback(() => {
    if (!isTouchDevice) {
      setIsHovered(false);
    }
  }, [isTouchDevice]);

  const handleAdminUpdate = useCallback(() => {
    // Invalidate queries to refresh templates list
    utils.templates.getAll.invalidate();
  }, [utils]);

  const className = `relative w-full ${getAspectRatioClass(format)} bg-black rounded-lg overflow-hidden cursor-pointer transition-all duration-200 group${isTouchDevice ? '' : ' hover:scale-[1.01]'}`;
  const showVideo = !isTouchDevice && isHovered;
  const showInfo = adminView && isMultiScene;
  const showFooter = adminView || isMultiScene;
  const formattedDuration = `${Math.round((template.duration / 30) * 10) / 10}s`;
  const formattedTotalDuration = `${Math.round(((totalDurationFrames ?? template.duration) / 30) * 10) / 10}s`;

  return (
    <div
      className={className}
      onClick={onClick}
      onMouseEnter={!isTouchDevice ? handleMouseEnter : undefined}
      onMouseLeave={!isTouchDevice ? handleMouseLeave : undefined}
    >
      {showInfo && (
        <div className="absolute top-2 left-2 z-10 flex flex-col gap-1">
          <div className="bg-black/80 text-white text-[10px] sm:text-xs px-2 py-1 rounded-full font-medium shadow-sm max-w-[12rem] truncate">
            {template.sceneCount ?? 1} scenes
          </div>
          <div className="bg-black/70 text-white text-[10px] sm:text-xs px-2 py-1 rounded-full font-medium">
            {formattedTotalDuration}
          </div>
        </div>
      )}

<<<<<<< HEAD
      {adminView && isMultiScene && onDelete && (
        <div className="absolute top-2 right-2 z-10">
          <Button
            variant="destructive"
            size="sm"
            className="h-7 px-3 text-[11px]"
            onClick={(event) => {
              event.stopPropagation();
              if (!isDeleting) {
                onDelete();
              }
            }}
            disabled={isDeleting}
          >
            {isDeleting ? (
              <Loader2 className="h-3 w-3 animate-spin" />
            ) : (
              <div className="flex items-center gap-1">
                <Trash2 className="h-3 w-3" />
                <span>Delete</span>
              </div>
            )}
          </Button>
=======
      {/* Admin Menu - Top Right */}
      {isAdmin && template.isFromDatabase && (
        <div className="absolute top-2 right-2 z-20 opacity-0 group-hover:opacity-100 transition-opacity">
          <TemplateAdminMenu
            template={{
              id: template.id,
              name: template.name,
              duration: template.duration,
              category: template.category || null,
            }}
            projectId={projectId}
            onUpdate={handleAdminUpdate}
          />
>>>>>>> b6cc29c8
        </div>
      )}

      <div className="absolute inset-0">
        {showVideo ? (
          <TemplateVideoPlayer template={template} format={format} />
        ) : (
          <TemplateThumbnail template={template} format={format} isTouchDevice={isTouchDevice} />
        )}
      </div>

      {isLoading && (
        <div className="absolute inset-0 bg-gray-900/50 backdrop-blur-sm flex items-center justify-center">
          <div className="bg-white/90 rounded-full p-3 shadow-lg">
            <Loader2 className="h-6 w-6 animate-spin text-gray-600" />
          </div>
        </div>
      )}

      {showFooter && !isLoading && (
        <div className="absolute bottom-0 left-0 right-0 bg-gradient-to-t from-black/80 via-black/40 to-transparent p-2 sm:p-3 z-10 space-y-1">
          <div className="text-white text-[10px] sm:text-xs font-medium truncate">
            {template.name}
          </div>
          <div className="text-white/70 text-[10px] sm:text-xs font-medium">
            {isMultiScene ? `${template.sceneCount ?? 1} scenes • ${formattedTotalDuration}` : formattedDuration}
          </div>
          {adminView && template.adminOnly && (
            <div className="text-amber-300 text-[10px] sm:text-xs font-medium">Admin only</div>
          )}
        </div>
      )}

    </div>
  );
};

// Real template compilation component  
const useCompiledTemplate = (
  template: ExtendedTemplateDefinition,
  format: string = 'landscape',
  options?: { enableCompilation?: boolean }
) => {
  const { enableCompilation = true } = options ?? {};
  const dimensions = getFormatDimensions(format);

  if (!template.isFromDatabase && template.component) {
    return {
      component: template.component,
      isCompiling: false,
      compilationError: null,
      playerProps: {
        component: template.component,
        durationInFrames: template.duration,
        fps: 30,
        compositionWidth: dimensions.width,
        compositionHeight: dimensions.height,
      }
    };
  }

  const [component, setComponent] = useState<React.ComponentType | null>(null);
  const [isCompiling, setIsCompiling] = useState(enableCompilation);
  const [compilationError, setCompilationError] = useState<Error | null>(null);

  useEffect(() => {
    if (!template.isFromDatabase) {
      setIsCompiling(false);
      return;
    }

    if (!enableCompilation) {
      setComponent(null);
      setIsCompiling(false);
      setCompilationError(null);
      return;
    }

    let isCancelled = false;
    let blobUrl: string | null = null;

    const compileTemplate = async () => {
      setIsCompiling(true);
      try {
        const code = template.getCode?.();
        if (!code) {
          throw new Error('Template code unavailable');
        }

        const dangerousPatterns = [
          /eval\s*\(/,
          /Function\s*\(/,
          /\.innerHTML\s*=/,
          /document\.write/,
          /window\.location/,
          /__proto__/,
          /constructor\s*\[/,
        ];

        for (const pattern of dangerousPatterns) {
          if (pattern.test(code)) {
            throw new Error(`Security: Template contains potentially dangerous code pattern: ${pattern}`);
          }
        }

        const { code: transformed } = transform(code, {
          transforms: ['typescript', 'jsx'],
          jsxRuntime: 'classic',
          production: false,
        });

        const blob = new Blob([transformed], {
          type: 'application/javascript'
        });
        blobUrl = URL.createObjectURL(blob);

        const module = await import(/* webpackIgnore: true */ blobUrl);

        if (!isCancelled) {
          if (module.default && typeof module.default === 'function') {
            setComponent(() => module.default);
            setCompilationError(null);
          } else {
            throw new Error('No default export found in template code');
          }
        }
      } catch (error) {
        if (!isCancelled) {
          console.error('Failed to compile database template:', error);
          setCompilationError(error as Error);
        }
      } finally {
        if (blobUrl) {
          URL.revokeObjectURL(blobUrl);
        }
        if (!isCancelled) {
          setIsCompiling(false);
        }
      }
    };

    compileTemplate();

    return () => {
      isCancelled = true;
      if (blobUrl) {
        URL.revokeObjectURL(blobUrl);
      }
    };
  }, [template, enableCompilation]);

  return {
    component,
    isCompiling,
    compilationError,
    playerProps: component ? {
      component,
      durationInFrames: template.duration,
      fps: 30,
      compositionWidth: dimensions.width,
      compositionHeight: dimensions.height,
    } : null
  };
};

export default function TemplatesPanelG({ projectId, onSceneGenerated }: TemplatesPanelGProps) {
  const [searchQuery, setSearchQuery] = useState("");
<<<<<<< HEAD
  const [selectedCategory, setSelectedCategory] = useState<'all' | 'colors' | 'ui' | 'text' | 'other' | 'multi'>("all");
=======
  const [selectedCategory, setSelectedCategory] = useState<string>("all");
>>>>>>> b6cc29c8
  const [loadingTemplateId, setLoadingTemplateId] = useState<string | null>(null);
  const [deletingTemplateId, setDeletingTemplateId] = useState<string | null>(null);
  const isTouchDevice = useIsTouchDevice();
<<<<<<< HEAD
  const { data: session } = useSession();
  const isAdmin = session?.user?.isAdmin ?? false;
  
=======

>>>>>>> b6cc29c8
  // Get tRPC utils for cache invalidation
  const utils = api.useUtils();

  // Get video state methods
  const { addScene, getCurrentProps } = useVideoState();

  // Get current project format
  const currentFormat = getCurrentProps()?.meta?.format ?? 'landscape';

  // Check if user is admin
  const { data: adminCheck } = api.admin.checkAdminAccess.useQuery();
  const isAdmin = adminCheck?.isAdmin === true;

  // Get categories from database
  const { data: categoriesData } = api.templates.getCategories.useQuery();

  // Use infinite query for pagination - only loads 10 at a time
  const {
    data: templatesData,
    fetchNextPage,
    hasNextPage,
    isFetchingNextPage,
    isLoading: isLoadingDbTemplates,
  } = api.templates.getAll.useInfiniteQuery(
    { format: currentFormat, limit: 10 },
    {
      getNextPageParam: (lastPage) => lastPage.nextCursor ?? undefined,
      staleTime: 5 * 60 * 1000,
      refetchOnWindowFocus: false,
    }
  );

  // Flatten all pages into a single array
  const databaseTemplates = useMemo(() => {
    return templatesData?.pages.flatMap((page) => page.items) ?? [];
  }, [templatesData]);

  // Infinite scroll trigger - fetch more when scrolling near bottom
  const loadMoreRef = useRef<HTMLDivElement>(null);

  useEffect(() => {
<<<<<<< HEAD
    try {
      if (databaseTemplates && databaseTemplates.length) {
        localStorage.setItem(cacheKey, JSON.stringify(databaseTemplates));
        // Update in-memory cache too so next re-render uses the same ordering
        setCachedDbTemplates(databaseTemplates);
      }
    } catch {}
  }, [databaseTemplates, cacheKey]);

  // Classify a template into coarse categories for filtering
  const classifyCategory = useCallback((t: ExtendedTemplateDefinition): 'colors' | 'ui' | 'text' | 'other' | 'multi' => {
    if ((t.sceneCount ?? 1) > 1) return 'multi';
    const raw = (t.category || '').toLowerCase();
    const name = (t.name || '').toLowerCase();
    const hay = `${raw} ${name}`;
    if (/color|gradient|bg|background/.test(hay)) return 'colors';
    if (/ui|app|card|button|form|login|signup|screen/.test(hay)) return 'ui';
    if (/text|word|type|typography/.test(hay)) return 'text';
    return 'other';
  }, []);
=======
    const element = loadMoreRef.current;
    if (!element || !hasNextPage || isFetchingNextPage) return;

    const observer = new IntersectionObserver(
      ([entry]) => {
        if (entry?.isIntersecting) {
          void fetchNextPage();
        }
      },
      { rootMargin: '400px' } // Start loading 400px before reaching the trigger
    );

    observer.observe(element);
    return () => observer.disconnect();
  }, [hasNextPage, isFetchingNextPage, fetchNextPage]);

>>>>>>> b6cc29c8
  
  // Direct template addition mutation - bypasses LLM pipeline
  const addTemplateMutation = api.generation.addTemplate.useMutation({
    onSuccess: async (result, variables) => {
      setLoadingTemplateId(null);
      const createdScenes = result.scenes ?? [];

      if (result.success && createdScenes.length > 0) {
        const sceneCount = createdScenes.length;
        const defaultMessage = `${variables.templateName}${sceneCount > 1 ? ` (${sceneCount} scenes)` : ''} added`;
        const toastMessage = result.message?.trim() || defaultMessage;
        toast.success(toastMessage);

        console.log('[TemplatesPanelG] Template added successfully:', createdScenes.map((s) => s.id));
        console.log('[TemplatesPanelG] Updating video state directly with', sceneCount, 'scene(s)');

        for (const scene of createdScenes) {
          addScene(projectId, scene);
        }

        const lastSceneId = createdScenes[createdScenes.length - 1]?.id;
        if (onSceneGenerated && lastSceneId) {
          console.log('[TemplatesPanelG] Calling onSceneGenerated callback for', lastSceneId);
          await onSceneGenerated(lastSceneId);
        }

        setTimeout(async () => {
          console.log('[TemplatesPanelG] Invalidating chat messages after template add');
          await utils.chat.getMessages.invalidate({ projectId });
        }, 100);

        console.log('[TemplatesPanelG] ✅ Video state updated and caches invalidated');
      } else {
        const fallback = 'Failed to add template';
        const rawMessage = result.message?.trim();
        const errorMessage = (() => {
          switch (rawMessage) {
            case 'Template scenes missing':
              return 'Template scenes are missing. Please recreate or delete this template.';
            case 'Template code missing for non-database template':
              return 'Template is incomplete (no code available). Delete and recreate it from a project.';
            default:
              return rawMessage || fallback;
          }
        })();
        console.warn('[TemplatesPanelG] Template add returned without scenes:', result);
        toast.error(errorMessage);
      }
    },
    onError: (error) => {
      setLoadingTemplateId(null);
      console.error('[TemplatesPanelG] Template addition failed:', error);
      toast.error(`Failed to add template: ${error.message}`);
    },
  });

  const deleteTemplateMutation = api.templates.delete.useMutation({
    onSuccess: async (_data, templateId) => {
      setDeletingTemplateId(null);
      toast.success('Template deleted');
      try {
        setCachedDbTemplates((prev) => prev.filter((item: any) => item.id !== templateId));
      } catch {}
      await utils.templates.getAll.invalidate();
    },
    onError: (error) => {
      setDeletingTemplateId(null);
      console.error('[TemplatesPanelG] Template deletion failed:', error);
      toast.error(`Failed to delete template: ${error.message}`);
    },
  });

  useEffect(() => {
    if (!isAdmin && selectedCategory === 'multi') {
      setSelectedCategory('all');
    }
  }, [isAdmin, selectedCategory]);

  const trackUsageMutation = api.templates.trackUsage.useMutation();

  const handleAddTemplate = useCallback(async (template: ExtendedTemplateDefinition) => {
    console.log('[TemplatesPanelG] Adding template:', template.name);
    console.log('[TemplatesPanelG] Template object:', template);

    const isMultiScene = (template.sceneCount ?? 1) > 1;
    if (isMultiScene && !isAdmin) {
      toast.error('Multi-scene templates are limited to admin accounts right now.');
      return;
    }

    let templateCode = '';
    if (!isMultiScene) {
      templateCode = template.getCode?.() ?? '';
      if (!templateCode) {
        console.warn('[TemplatesPanelG] Template has no code, aborting add.');
        setLoadingTemplateId(null);
        toast.error('Template preview unavailable right now. Please try again later.');
        return;
      }
      console.log('[TemplatesPanelG] Template code preview:', templateCode.substring(0, 200) + '...');
    }

    setLoadingTemplateId(template.id);

    if (template.isFromDatabase) {
      trackUsageMutation.mutate(template.id);
    }

    const mutationParams: {
      projectId: string;
      templateId: string;
      templateName: string;
      templateCode?: string;
      templateDuration?: number;
    } = {
      projectId,
      templateId: template.id,
      templateName: template.name,
    };

    if (!isMultiScene) {
      mutationParams.templateCode = templateCode;
      mutationParams.templateDuration = template.duration;
    }

    console.log('[TemplatesPanelG] Mutation parameters:', mutationParams);

    addTemplateMutation.mutate(mutationParams);
  }, [projectId, addTemplateMutation, trackUsageMutation, isAdmin]);

  const handleDeleteTemplate = useCallback((template: ExtendedTemplateDefinition) => {
    if (!isAdmin) {
      return;
    }

    const isMultiScene = (template.sceneCount ?? 1) > 1;
    if (!isMultiScene) {
      toast.error('Only multi-scene templates can be deleted here.');
      return;
    }

    if (!template.isFromDatabase) {
      toast.error('Static registry templates cannot be deleted.');
      return;
    }

    const confirmed = window.confirm(`Delete template "${template.name}"? This removes it from the shared library.`);
    if (!confirmed) {
      return;
    }

    setDeletingTemplateId(template.id);
    deleteTemplateMutation.mutate(template.id);
  }, [isAdmin, deleteTemplateMutation]);

  // Combine hardcoded and database templates (DB first, then hardcoded after all pages loaded)
  const combinedTemplates = useMemo<ExtendedTemplateDefinition[]>(() => {
    const dbTemplatesFormatted: ExtendedTemplateDefinition[] = databaseTemplates.map((dbTemplate: any) => ({
      id: dbTemplate.id,
      name: dbTemplate.name,
      duration: dbTemplate.duration,
      previewFrame: dbTemplate.previewFrame || 15,
      component: null,
      getCode: () => dbTemplate.tsxCode,
      supportedFormats: dbTemplate.supportedFormats as ('landscape' | 'portrait' | 'square')[],
      isFromDatabase: true,
      isOfficial: dbTemplate.isOfficial,
      category: dbTemplate.category,
      creator: dbTemplate.creator,
      previewImage: dbTemplate.thumbnailUrl ?? null,
      tags: dbTemplate.tags ?? [],
      sceneCount: dbTemplate.sceneCount ?? 1,
      totalDuration: dbTemplate.totalDuration ?? dbTemplate.duration,
      adminOnly: dbTemplate.adminOnly ?? false,
    }));
<<<<<<< HEAD

    const staticTemplatesFormatted: ExtendedTemplateDefinition[] = (TEMPLATES as ExtendedTemplateDefinition[]).map((template) => ({
      ...template,
      sceneCount: template.sceneCount ?? 1,
      totalDuration: template.totalDuration ?? template.duration,
      adminOnly: template.adminOnly ?? false,
    }));

    return [...dbTemplatesFormatted, ...staticTemplatesFormatted];
  }, [databaseTemplates, cachedDbTemplates]);

  // Optional: simple skeleton to avoid jarring reorder on first open without cache
  const categoryOptions = useMemo(() => {
    const base = [
      { key: 'all', label: 'All' },
      { key: 'colors', label: 'Colors' },
      { key: 'ui', label: 'UI' },
      { key: 'text', label: 'Text' },
      { key: 'other', label: 'Other' },
    ];

    if (isAdmin) {
      return [
        { key: 'all', label: 'All' },
        { key: 'multi', label: 'Multi-scene' },
        { key: 'colors', label: 'Colors' },
        { key: 'ui', label: 'UI' },
        { key: 'text', label: 'Text' },
        { key: 'other', label: 'Other' },
      ];
    }

    return base;
  }, [isAdmin]);

  const isInitialLoading = isLoadingDbTemplates && cachedDbTemplates.length === 0;
=======

    // Only append hardcoded templates AFTER all DB templates are loaded (no more pages)
    // This ensures DB templates (newest first) appear before hardcoded ones
    const shouldShowHardcoded = !hasNextPage && !isFetchingNextPage;
    return shouldShowHardcoded
      ? [...dbTemplatesFormatted, ...TEMPLATES] as ExtendedTemplateDefinition[]
      : dbTemplatesFormatted as ExtendedTemplateDefinition[];
  }, [databaseTemplates, hasNextPage, isFetchingNextPage]);

  const isInitialLoading = isLoadingDbTemplates;
>>>>>>> b6cc29c8
  
  // Filter templates based on search and format compatibility
  const filteredTemplates = useMemo(() => {
    let templates = combinedTemplates;

    if (!isAdmin) {
      templates = templates.filter((template) => (template.sceneCount ?? 1) <= 1 && !template.adminOnly);
    }

    if (selectedCategory !== 'all') {
<<<<<<< HEAD
      if (selectedCategory === 'multi') {
        templates = templates.filter((t) => (t.sceneCount ?? 1) > 1);
      } else {
        templates = templates.filter((t) => classifyCategory(t) === selectedCategory);
      }
=======
      templates = templates.filter(t => (t.category || '').toLowerCase() === selectedCategory.toLowerCase());
>>>>>>> b6cc29c8
    }

    templates = templates.filter((template) => {
      if (!template.supportedFormats || template.supportedFormats.length === 0) return true;
      return template.supportedFormats.includes(currentFormat);
    });

    if (searchQuery.trim()) {
      const q = searchQuery.toLowerCase();
      templates = templates.filter((template) => template.name.toLowerCase().includes(q));
    }

    return templates;
<<<<<<< HEAD
  }, [searchQuery, currentFormat, combinedTemplates, selectedCategory, classifyCategory, isAdmin]);
=======
  }, [searchQuery, currentFormat, combinedTemplates, selectedCategory]);
>>>>>>> b6cc29c8

  // Get grid columns based on format for better layout
  const getGridColumns = (format: string) => {
    switch (format) {
      case 'portrait':
        // Portrait videos - make cards 3x larger with fewer columns
        return 'grid-cols-1 sm:grid-cols-1 lg:grid-cols-2';
      case 'square':
        // Square videos - make cards larger with fewer columns
        return 'grid-cols-1 sm:grid-cols-2 lg:grid-cols-2';
      case 'landscape':
      default:
        // Landscape videos - make cards larger with 2 columns
        return 'grid-cols-2 sm:grid-cols-2 lg:grid-cols-2';
    }
  };
  
  return (
    <div className="flex flex-col h-full bg-white">
      {/* Search */}
      <div className="flex-none p-2 border-b space-y-2">
        <div className="relative">
          <SearchIcon className="absolute left-3 top-1/2 transform -translate-y-1/2 text-gray-400 h-4 w-4" />
          <Input
            placeholder="Search templates..."
            value={searchQuery}
            onChange={(e) => setSearchQuery(e.target.value)}
            className="pl-10"
          />
        </div>
        {/* Category chips */}
        <div className="flex flex-wrap items-center gap-2">
<<<<<<< HEAD
          {categoryOptions.map((c) => (
            <button
              key={c.key}
              onClick={() => setSelectedCategory(c.key as typeof selectedCategory)}
              className={`px-2 py-1 text-xs rounded-full border ${selectedCategory === c.key ? 'bg-gray-900 text-white border-gray-900' : 'bg-white text-gray-700 border-gray-300 hover:bg-gray-50'}`}
            >
              {c.label}
            </button>
          ))}
=======
          <button
            onClick={() => setSelectedCategory('all')}
            className={`px-2 py-1 text-xs rounded-full border ${selectedCategory === 'all' ? 'bg-gray-900 text-white border-gray-900' : 'bg-white text-gray-700 border-gray-300 hover:bg-gray-50'}`}
          >
            All
          </button>
          {(categoriesData || []).map((c) => {
            const categoryLabel = c.category
              ? c.category.charAt(0).toUpperCase() + c.category.slice(1)
              : 'Uncategorized';
            return (
              <button
                key={c.category}
                onClick={() => setSelectedCategory(c.category || '')}
                className={`px-2 py-1 text-xs rounded-full border ${selectedCategory === c.category ? 'bg-gray-900 text-white border-gray-900' : 'bg-white text-gray-700 border-gray-300 hover:bg-gray-50'}`}
              >
                {categoryLabel} ({c.count})
              </button>
            );
          })}
>>>>>>> b6cc29c8
        </div>
      </div>

      {/* Templates Grid - Mobile-responsive grid with format-aware columns */}
      <div className="flex-1 overflow-y-auto p-2">
        {/* Format indicator */}
        <div className="mb-3 px-1">
          <div className="text-xs text-gray-500">
            Showing templates compatible with <span className="font-medium text-gray-700">
              {currentFormat === 'landscape' ? 'Landscape (16:9)' : 
               currentFormat === 'portrait' ? 'Portrait (9:16)' : 
               'Square (1:1)'}
            </span> format
          </div>
        </div>
        {isInitialLoading ? (
          <div className="grid gap-2 sm:gap-3 grid-cols-2 sm:grid-cols-2 lg:grid-cols-2">
            {Array.from({ length: 8 }).map((_, i) => (
              <div key={i} className="h-36 rounded-lg border bg-gray-50 animate-pulse" />
            ))}
          </div>
        ) : (
          <div className={`grid gap-2 sm:gap-3 ${getGridColumns(currentFormat)}`}>
            {filteredTemplates.map((template) => (
<<<<<<< HEAD
            <Card key={template.id} className="overflow-hidden hover:shadow-lg transition-shadow p-0">
              {/* Clickable Full-Size Preview with correct aspect ratio */}
              <TemplatePreview 
                template={template} 
                onClick={() => handleAddTemplate(template)}
                isLoading={loadingTemplateId === template.id}
                format={currentFormat}
                isTouchDevice={isTouchDevice}
                adminView={isAdmin}
                onDelete={isAdmin && template.isFromDatabase && (template.sceneCount ?? 1) > 1 ? () => handleDeleteTemplate(template) : undefined}
                isDeleting={deletingTemplateId === template.id}
              />
            </Card>
          ))}
=======
              <Card key={template.id} className="overflow-hidden hover:shadow-lg transition-shadow p-0">
                {/* Clickable Full-Size Preview with correct aspect ratio */}
                <TemplatePreview
                  template={template}
                  onClick={() => handleAddTemplate(template)}
                  isLoading={loadingTemplateId === template.id}
                  format={currentFormat}
                  isTouchDevice={isTouchDevice}
                  projectId={projectId}
                  isAdmin={isAdmin}
                />
              </Card>
            ))}
>>>>>>> b6cc29c8
          </div>
        )}

        {filteredTemplates.length === 0 && !isInitialLoading && (
          <div className="text-center py-6 text-gray-500">
            <SearchIcon className="h-8 w-8 mx-auto mb-2 text-gray-300" />
            <p className="text-sm">No templates found</p>
            {searchQuery ? (
              <p className="text-xs mt-1">Try a different search term</p>
            ) : (
              <p className="text-xs mt-1">No templates available for {currentFormat} format</p>
            )}
          </div>
        )}

        {/* Infinite scroll trigger */}
        {hasNextPage && (
          <div ref={loadMoreRef} className="py-4 text-center">
            {isFetchingNextPage && (
              <Loader2 className="h-6 w-6 animate-spin text-gray-400 mx-auto" />
            )}
          </div>
        )}
      </div>
    </div>
  );
}<|MERGE_RESOLUTION|>--- conflicted
+++ resolved
@@ -1,11 +1,7 @@
 "use client";
 
-<<<<<<< HEAD
-import React, { useState, useCallback, useMemo, useEffect } from 'react';
+import React, { useState, useCallback, useMemo, useEffect, useRef } from 'react';
 import { useSession } from "next-auth/react";
-=======
-import React, { useState, useCallback, useMemo, useEffect, useRef } from 'react';
->>>>>>> b6cc29c8
 import { Input } from "~/components/ui/input";
 import { Card } from "~/components/ui/card";
 import { Button } from "~/components/ui/button";
@@ -167,40 +163,31 @@
 };
 
 // Template preview component with thumbnail/video toggle
-<<<<<<< HEAD
 const TemplatePreview = ({
   template,
   onClick,
   isLoading,
   format,
   isTouchDevice,
-  adminView = false,
+  projectId,
+  isAdmin,
   onDelete,
   isDeleting = false,
 }: {
-=======
-const TemplatePreview = ({ template, onClick, isLoading, format, isTouchDevice, projectId, isAdmin }: {
->>>>>>> b6cc29c8
   template: ExtendedTemplateDefinition;
   onClick: () => void;
   isLoading: boolean;
   format: string;
   isTouchDevice: boolean;
-<<<<<<< HEAD
-  adminView?: boolean;
+  projectId: string;
+  isAdmin: boolean;
   onDelete?: () => void;
   isDeleting?: boolean;
 }) => {
   const [isHovered, setIsHovered] = useState(false);
+  const utils = api.useUtils();
   const isMultiScene = (template.sceneCount ?? 1) > 1;
   const totalDurationFrames = template.totalDuration ?? template.duration;
-=======
-  projectId: string;
-  isAdmin: boolean;
-}) => {
-  const [isHovered, setIsHovered] = useState(false);
-  const utils = api.useUtils();
->>>>>>> b6cc29c8
 
   const handleMouseEnter = useCallback(() => {
     if (!isTouchDevice) {
@@ -215,14 +202,14 @@
   }, [isTouchDevice]);
 
   const handleAdminUpdate = useCallback(() => {
-    // Invalidate queries to refresh templates list
-    utils.templates.getAll.invalidate();
+    void utils.templates.getAll.invalidate();
+    void utils.templates.getCategories.invalidate();
   }, [utils]);
 
   const className = `relative w-full ${getAspectRatioClass(format)} bg-black rounded-lg overflow-hidden cursor-pointer transition-all duration-200 group${isTouchDevice ? '' : ' hover:scale-[1.01]'}`;
   const showVideo = !isTouchDevice && isHovered;
-  const showInfo = adminView && isMultiScene;
-  const showFooter = adminView || isMultiScene;
+  const showInfo = isAdmin && isMultiScene;
+  const showFooter = isAdmin || isMultiScene;
   const formattedDuration = `${Math.round((template.duration / 30) * 10) / 10}s`;
   const formattedTotalDuration = `${Math.round(((totalDurationFrames ?? template.duration) / 30) * 10) / 10}s`;
 
@@ -244,34 +231,8 @@
         </div>
       )}
 
-<<<<<<< HEAD
-      {adminView && isMultiScene && onDelete && (
-        <div className="absolute top-2 right-2 z-10">
-          <Button
-            variant="destructive"
-            size="sm"
-            className="h-7 px-3 text-[11px]"
-            onClick={(event) => {
-              event.stopPropagation();
-              if (!isDeleting) {
-                onDelete();
-              }
-            }}
-            disabled={isDeleting}
-          >
-            {isDeleting ? (
-              <Loader2 className="h-3 w-3 animate-spin" />
-            ) : (
-              <div className="flex items-center gap-1">
-                <Trash2 className="h-3 w-3" />
-                <span>Delete</span>
-              </div>
-            )}
-          </Button>
-=======
-      {/* Admin Menu - Top Right */}
       {isAdmin && template.isFromDatabase && (
-        <div className="absolute top-2 right-2 z-20 opacity-0 group-hover:opacity-100 transition-opacity">
+        <div className="absolute top-2 right-2 z-20 flex items-center gap-2">
           <TemplateAdminMenu
             template={{
               id: template.id,
@@ -282,7 +243,29 @@
             projectId={projectId}
             onUpdate={handleAdminUpdate}
           />
->>>>>>> b6cc29c8
+          {onDelete && isMultiScene && (
+            <Button
+              variant="destructive"
+              size="sm"
+              className="h-7 px-3 text-[11px]"
+              onClick={(event) => {
+                event.stopPropagation();
+                if (!isDeleting) {
+                  onDelete();
+                }
+              }}
+              disabled={isDeleting}
+            >
+              {isDeleting ? (
+                <Loader2 className="h-3 w-3 animate-spin" />
+              ) : (
+                <div className="flex items-center gap-1">
+                  <Trash2 className="h-3 w-3" />
+                  <span>Delete</span>
+                </div>
+              )}
+            </Button>
+          )}
         </div>
       )}
 
@@ -310,7 +293,7 @@
           <div className="text-white/70 text-[10px] sm:text-xs font-medium">
             {isMultiScene ? `${template.sceneCount ?? 1} scenes • ${formattedTotalDuration}` : formattedDuration}
           </div>
-          {adminView && template.adminOnly && (
+          {isAdmin && template.adminOnly && (
             <div className="text-amber-300 text-[10px] sm:text-xs font-medium">Admin only</div>
           )}
         </div>
@@ -319,7 +302,6 @@
     </div>
   );
 };
-
 // Real template compilation component  
 const useCompiledTemplate = (
   template: ExtendedTemplateDefinition,
@@ -450,21 +432,12 @@
 
 export default function TemplatesPanelG({ projectId, onSceneGenerated }: TemplatesPanelGProps) {
   const [searchQuery, setSearchQuery] = useState("");
-<<<<<<< HEAD
-  const [selectedCategory, setSelectedCategory] = useState<'all' | 'colors' | 'ui' | 'text' | 'other' | 'multi'>("all");
-=======
   const [selectedCategory, setSelectedCategory] = useState<string>("all");
->>>>>>> b6cc29c8
   const [loadingTemplateId, setLoadingTemplateId] = useState<string | null>(null);
   const [deletingTemplateId, setDeletingTemplateId] = useState<string | null>(null);
   const isTouchDevice = useIsTouchDevice();
-<<<<<<< HEAD
   const { data: session } = useSession();
-  const isAdmin = session?.user?.isAdmin ?? false;
-  
-=======
-
->>>>>>> b6cc29c8
+  const sessionIsAdmin = session?.user?.isAdmin ?? false;
   // Get tRPC utils for cache invalidation
   const utils = api.useUtils();
 
@@ -474,12 +447,65 @@
   // Get current project format
   const currentFormat = getCurrentProps()?.meta?.format ?? 'landscape';
 
-  // Check if user is admin
-  const { data: adminCheck } = api.admin.checkAdminAccess.useQuery();
-  const isAdmin = adminCheck?.isAdmin === true;
-
-  // Get categories from database
+  // Check if user is admin (fallback to API if session not definitive)
+  const { data: adminCheck } = api.admin.checkAdminAccess.useQuery(undefined, {
+    enabled: !sessionIsAdmin,
+  });
+  const apiIsAdmin = adminCheck?.isAdmin === true;
+  const isAdmin = sessionIsAdmin || apiIsAdmin;
+
+  // Fetch template categories from server for dynamic chips
   const { data: categoriesData } = api.templates.getCategories.useQuery();
+
+  const categoryOptions = useMemo(
+    () => {
+      const base: Array<{ key: string; label: string; value?: string }> = [
+        { key: 'all', label: 'All', value: undefined },
+      ];
+
+      if (categoriesData) {
+        for (const category of categoriesData) {
+          const rawValue = category.category ?? 'uncategorized';
+          const normalizedKey = rawValue.toLowerCase();
+          const labelName = category.category
+            ? category.category.charAt(0).toUpperCase() + category.category.slice(1)
+            : 'Uncategorized';
+
+          base.push({
+            key: normalizedKey,
+            label: `${labelName} (${category.count})`,
+            value: rawValue,
+          });
+        }
+      }
+
+      if (isAdmin) {
+        base.push({ key: 'multi', label: 'Multi-scene', value: undefined });
+      }
+
+      return base;
+    },
+    [categoriesData, isAdmin]
+  );
+
+  const selectedCategoryOption = useMemo(
+    () => categoryOptions.find((option) => option.key === selectedCategory),
+    [categoryOptions, selectedCategory]
+  );
+
+  const templatesQueryInput = useMemo(
+    () => ({
+      format: currentFormat,
+      limit: 10,
+      category:
+        selectedCategoryOption &&
+        selectedCategoryOption.key !== 'all' &&
+        selectedCategoryOption.key !== 'multi'
+          ? selectedCategoryOption.value
+          : undefined,
+    }),
+    [currentFormat, selectedCategoryOption]
+  );
 
   // Use infinite query for pagination - only loads 10 at a time
   const {
@@ -489,7 +515,7 @@
     isFetchingNextPage,
     isLoading: isLoadingDbTemplates,
   } = api.templates.getAll.useInfiniteQuery(
-    { format: currentFormat, limit: 10 },
+    templatesQueryInput,
     {
       getNextPageParam: (lastPage) => lastPage.nextCursor ?? undefined,
       staleTime: 5 * 60 * 1000,
@@ -506,28 +532,6 @@
   const loadMoreRef = useRef<HTMLDivElement>(null);
 
   useEffect(() => {
-<<<<<<< HEAD
-    try {
-      if (databaseTemplates && databaseTemplates.length) {
-        localStorage.setItem(cacheKey, JSON.stringify(databaseTemplates));
-        // Update in-memory cache too so next re-render uses the same ordering
-        setCachedDbTemplates(databaseTemplates);
-      }
-    } catch {}
-  }, [databaseTemplates, cacheKey]);
-
-  // Classify a template into coarse categories for filtering
-  const classifyCategory = useCallback((t: ExtendedTemplateDefinition): 'colors' | 'ui' | 'text' | 'other' | 'multi' => {
-    if ((t.sceneCount ?? 1) > 1) return 'multi';
-    const raw = (t.category || '').toLowerCase();
-    const name = (t.name || '').toLowerCase();
-    const hay = `${raw} ${name}`;
-    if (/color|gradient|bg|background/.test(hay)) return 'colors';
-    if (/ui|app|card|button|form|login|signup|screen/.test(hay)) return 'ui';
-    if (/text|word|type|typography/.test(hay)) return 'text';
-    return 'other';
-  }, []);
-=======
     const element = loadMoreRef.current;
     if (!element || !hasNextPage || isFetchingNextPage) return;
 
@@ -544,7 +548,6 @@
     return () => observer.disconnect();
   }, [hasNextPage, isFetchingNextPage, fetchNextPage]);
 
->>>>>>> b6cc29c8
   
   // Direct template addition mutation - bypasses LLM pipeline
   const addTemplateMutation = api.generation.addTemplate.useMutation({
@@ -574,6 +577,7 @@
         setTimeout(async () => {
           console.log('[TemplatesPanelG] Invalidating chat messages after template add');
           await utils.chat.getMessages.invalidate({ projectId });
+          await utils.templates.getCategories.invalidate();
         }, 100);
 
         console.log('[TemplatesPanelG] ✅ Video state updated and caches invalidated');
@@ -605,10 +609,8 @@
     onSuccess: async (_data, templateId) => {
       setDeletingTemplateId(null);
       toast.success('Template deleted');
-      try {
-        setCachedDbTemplates((prev) => prev.filter((item: any) => item.id !== templateId));
-      } catch {}
       await utils.templates.getAll.invalidate();
+      await utils.templates.getCategories.invalidate();
     },
     onError: (error) => {
       setDeletingTemplateId(null);
@@ -720,7 +722,6 @@
       totalDuration: dbTemplate.totalDuration ?? dbTemplate.duration,
       adminOnly: dbTemplate.adminOnly ?? false,
     }));
-<<<<<<< HEAD
 
     const staticTemplatesFormatted: ExtendedTemplateDefinition[] = (TEMPLATES as ExtendedTemplateDefinition[]).map((template) => ({
       ...template,
@@ -729,65 +730,31 @@
       adminOnly: template.adminOnly ?? false,
     }));
 
-    return [...dbTemplatesFormatted, ...staticTemplatesFormatted];
-  }, [databaseTemplates, cachedDbTemplates]);
-
-  // Optional: simple skeleton to avoid jarring reorder on first open without cache
-  const categoryOptions = useMemo(() => {
-    const base = [
-      { key: 'all', label: 'All' },
-      { key: 'colors', label: 'Colors' },
-      { key: 'ui', label: 'UI' },
-      { key: 'text', label: 'Text' },
-      { key: 'other', label: 'Other' },
-    ];
-
-    if (isAdmin) {
-      return [
-        { key: 'all', label: 'All' },
-        { key: 'multi', label: 'Multi-scene' },
-        { key: 'colors', label: 'Colors' },
-        { key: 'ui', label: 'UI' },
-        { key: 'text', label: 'Text' },
-        { key: 'other', label: 'Other' },
-      ];
-    }
-
-    return base;
-  }, [isAdmin]);
-
-  const isInitialLoading = isLoadingDbTemplates && cachedDbTemplates.length === 0;
-=======
-
-    // Only append hardcoded templates AFTER all DB templates are loaded (no more pages)
-    // This ensures DB templates (newest first) appear before hardcoded ones
     const shouldShowHardcoded = !hasNextPage && !isFetchingNextPage;
     return shouldShowHardcoded
-      ? [...dbTemplatesFormatted, ...TEMPLATES] as ExtendedTemplateDefinition[]
-      : dbTemplatesFormatted as ExtendedTemplateDefinition[];
+      ? [...dbTemplatesFormatted, ...staticTemplatesFormatted]
+      : dbTemplatesFormatted;
   }, [databaseTemplates, hasNextPage, isFetchingNextPage]);
 
-  const isInitialLoading = isLoadingDbTemplates;
->>>>>>> b6cc29c8
-  
+  const isInitialLoading = isLoadingDbTemplates && databaseTemplates.length === 0;
+
   // Filter templates based on search and format compatibility
   const filteredTemplates = useMemo(() => {
     let templates = combinedTemplates;
-
     if (!isAdmin) {
       templates = templates.filter((template) => (template.sceneCount ?? 1) <= 1 && !template.adminOnly);
     }
 
-    if (selectedCategory !== 'all') {
-<<<<<<< HEAD
-      if (selectedCategory === 'multi') {
+    if (selectedCategoryOption && selectedCategoryOption.key !== 'all') {
+      if (selectedCategoryOption.key === 'multi') {
         templates = templates.filter((t) => (t.sceneCount ?? 1) > 1);
       } else {
-        templates = templates.filter((t) => classifyCategory(t) === selectedCategory);
+        const normalizedSelected = (selectedCategoryOption.value ?? selectedCategoryOption.key).toLowerCase();
+        templates = templates.filter((t) => {
+          const templateCategory = (t.category ?? 'uncategorized').toLowerCase();
+          return templateCategory === normalizedSelected;
+        });
       }
-=======
-      templates = templates.filter(t => (t.category || '').toLowerCase() === selectedCategory.toLowerCase());
->>>>>>> b6cc29c8
     }
 
     templates = templates.filter((template) => {
@@ -801,11 +768,7 @@
     }
 
     return templates;
-<<<<<<< HEAD
-  }, [searchQuery, currentFormat, combinedTemplates, selectedCategory, classifyCategory, isAdmin]);
-=======
-  }, [searchQuery, currentFormat, combinedTemplates, selectedCategory]);
->>>>>>> b6cc29c8
+  }, [searchQuery, currentFormat, combinedTemplates, selectedCategoryOption, isAdmin]);
 
   // Get grid columns based on format for better layout
   const getGridColumns = (format: string) => {
@@ -838,38 +801,15 @@
         </div>
         {/* Category chips */}
         <div className="flex flex-wrap items-center gap-2">
-<<<<<<< HEAD
           {categoryOptions.map((c) => (
             <button
               key={c.key}
-              onClick={() => setSelectedCategory(c.key as typeof selectedCategory)}
+              onClick={() => setSelectedCategory(c.key)}
               className={`px-2 py-1 text-xs rounded-full border ${selectedCategory === c.key ? 'bg-gray-900 text-white border-gray-900' : 'bg-white text-gray-700 border-gray-300 hover:bg-gray-50'}`}
             >
               {c.label}
             </button>
           ))}
-=======
-          <button
-            onClick={() => setSelectedCategory('all')}
-            className={`px-2 py-1 text-xs rounded-full border ${selectedCategory === 'all' ? 'bg-gray-900 text-white border-gray-900' : 'bg-white text-gray-700 border-gray-300 hover:bg-gray-50'}`}
-          >
-            All
-          </button>
-          {(categoriesData || []).map((c) => {
-            const categoryLabel = c.category
-              ? c.category.charAt(0).toUpperCase() + c.category.slice(1)
-              : 'Uncategorized';
-            return (
-              <button
-                key={c.category}
-                onClick={() => setSelectedCategory(c.category || '')}
-                className={`px-2 py-1 text-xs rounded-full border ${selectedCategory === c.category ? 'bg-gray-900 text-white border-gray-900' : 'bg-white text-gray-700 border-gray-300 hover:bg-gray-50'}`}
-              >
-                {categoryLabel} ({c.count})
-              </button>
-            );
-          })}
->>>>>>> b6cc29c8
         </div>
       </div>
 
@@ -894,38 +834,23 @@
         ) : (
           <div className={`grid gap-2 sm:gap-3 ${getGridColumns(currentFormat)}`}>
             {filteredTemplates.map((template) => (
-<<<<<<< HEAD
-            <Card key={template.id} className="overflow-hidden hover:shadow-lg transition-shadow p-0">
-              {/* Clickable Full-Size Preview with correct aspect ratio */}
-              <TemplatePreview 
-                template={template} 
-                onClick={() => handleAddTemplate(template)}
-                isLoading={loadingTemplateId === template.id}
-                format={currentFormat}
-                isTouchDevice={isTouchDevice}
-                adminView={isAdmin}
-                onDelete={isAdmin && template.isFromDatabase && (template.sceneCount ?? 1) > 1 ? () => handleDeleteTemplate(template) : undefined}
-                isDeleting={deletingTemplateId === template.id}
-              />
-            </Card>
-          ))}
-=======
-              <Card key={template.id} className="overflow-hidden hover:shadow-lg transition-shadow p-0">
-                {/* Clickable Full-Size Preview with correct aspect ratio */}
-                <TemplatePreview
-                  template={template}
-                  onClick={() => handleAddTemplate(template)}
-                  isLoading={loadingTemplateId === template.id}
-                  format={currentFormat}
-                  isTouchDevice={isTouchDevice}
-                  projectId={projectId}
-                  isAdmin={isAdmin}
-                />
-              </Card>
-            ))}
->>>>>>> b6cc29c8
-          </div>
-        )}
+          <Card key={template.id} className="overflow-hidden hover:shadow-lg transition-shadow p-0">
+            {/* Clickable Full-Size Preview with correct aspect ratio */}
+            <TemplatePreview
+              template={template}
+              onClick={() => handleAddTemplate(template)}
+              isLoading={loadingTemplateId === template.id}
+              format={currentFormat}
+              isTouchDevice={isTouchDevice}
+              projectId={projectId}
+              isAdmin={isAdmin}
+              onDelete={isAdmin && template.isFromDatabase && (template.sceneCount ?? 1) > 1 ? () => handleDeleteTemplate(template) : undefined}
+              isDeleting={deletingTemplateId === template.id}
+            />
+          </Card>
+        ))}
+      </div>
+    )}
 
         {filteredTemplates.length === 0 && !isInitialLoading && (
           <div className="text-center py-6 text-gray-500">
