// src/app/projects/[id]/generate/workspace/panels/CodePanelG.tsx
"use client";

import React, { useState, useCallback } from 'react';
import Editor, { useMonaco } from '@monaco-editor/react';
import { useTheme } from '~/components/theme-provider';
import { useVideoState } from '~/stores/videoState';
import { Button } from '~/components/ui/button';
import { Select, SelectContent, SelectItem, SelectTrigger, SelectValue } from '~/components/ui/select';
import { toast } from 'sonner';
import { XIcon, SaveIcon, PlusIcon } from 'lucide-react';
import {
  Dialog,
  DialogContent,
  DialogHeader,
  DialogTitle,
  DialogDescription,
  DialogFooter,
} from '~/components/ui/dialog';
import { api } from "~/trpc/react";
import * as Sucrase from 'sucrase';

interface Scene {
  id: string;
  type: "custom";  // Only custom type now
  start: number;
  duration: number;
  data: Record<string, unknown>;
  tsxCode?: string;
  props?: any;
  transitionToNext?: any;
}

// Sucrase compilation function (same as PreviewPanelG)
function compileWithSucrase(code: string): string {
  try {
    const result = Sucrase.transform(code, {
      transforms: ['typescript', 'jsx'],
      jsxRuntime: 'automatic',
      production: false,
    });
    return result.code;
  } catch (error) {
    console.error('[CodePanelG] Sucrase compilation failed:', error);
    throw new Error(`Compilation failed: ${error instanceof Error ? error.message : 'Unknown error'}`);
  }
}

// Create blob URL for dynamic import
function createBlobUrl(code: string): string {
  const blob = new Blob([code], { type: 'application/javascript' });
  return URL.createObjectURL(blob);
}

export function CodePanelG({ 
  projectId,
  selectedSceneId,
  onClose,
  onSceneSelect,
  onSceneGenerated
}: { 
  projectId: string;
  selectedSceneId?: string | null;
  onClose?: () => void;
  onSceneSelect?: (sceneId: string) => void;
  onSceneGenerated?: () => void;
}) {
  const { getCurrentProps, replace, updateScene, updateAndRefresh } = useVideoState();
  const [localCode, setLocalCode] = useState<string>("");
  const [isSaving, setIsSaving] = useState(false);
  const [durationDialogOpen, setDurationDialogOpen] = useState(false);
  const [durationChoice, setDurationChoice] = useState<{ parsed?: number; current?: number } | null>(null);
  const utils = api.useUtils();
  const monaco = useMonaco();
  const { theme } = useTheme();

  // Disable TypeScript semantic diagnostics to remove red underline
  React.useEffect(() => {
    if (monaco) {
      monaco.languages.typescript.typescriptDefaults.setDiagnosticsOptions({
        noSemanticValidation: true,
        noSuggestionDiagnostics: true,
      });
      // Ensure TSX support and modern TS settings for better syntax validation
      monaco.languages.typescript.typescriptDefaults.setCompilerOptions({
        jsx: monaco.languages.typescript.JsxEmit.ReactJSX,
        allowNonTsExtensions: true,
        target: monaco.languages.typescript.ScriptTarget.ES2020,
        module: monaco.languages.typescript.ModuleKind.ESNext,
        noEmit: true,
        allowJs: true,
        checkJs: false,
        strict: false,
      });
    }
  }, [monaco]);
  
  // Get current props and scenes
  const currentProps = getCurrentProps();
  const scenes = (currentProps?.scenes || []) as Scene[];

  const firstSceneId = scenes[0]?.id;

  // Auto-select first scene if none is selected but scenes exist
  React.useEffect(() => {
<<<<<<< HEAD
    if (scenes.length > 0 && (!selectedSceneId || !scenes.some(s => s.id === selectedSceneId))) {
      const firstScene = scenes[0];
      if (firstScene && onSceneSelect) onSceneSelect(firstScene.id);
=======
    if (
      scenes.length > 0 &&
      firstSceneId &&
      (!selectedSceneId || !scenes.some((s) => s.id === selectedSceneId))
    ) {
      onSceneSelect?.(firstSceneId);
>>>>>>> 42dc16b6
    }
    // Only react to changes in scene list or selectedSceneId
  }, [scenes.length, firstSceneId, selectedSceneId, onSceneSelect]);
  
  // 🚨 NEW: Add debugging to track state changes
  React.useEffect(() => {
    console.log('[CodePanelG] 📊 State changed - Current props:', currentProps);
    console.log('[CodePanelG] 📊 Scene count:', scenes.length);
    console.log('[CodePanelG] 📊 Scene IDs:', scenes.map(s => ({ id: s.id, name: s.data?.name })));
  }, [currentProps, scenes]);
  
  // 🚨 NEW: Listen for VideoState global updates
  React.useEffect(() => {
    const handleVideoStateUpdate = (event: CustomEvent) => {
      const { projectId: eventProjectId, type, sceneCount } = event.detail;
      
      if (eventProjectId === projectId && (type === 'scenes-updated' || type === 'emergency-refresh')) {
        console.log('[CodePanelG] 📡 VideoState update event received:', {
          eventProjectId,
          type,
          sceneCount,
          currentScenes: scenes.length
        });
        
        // Force a re-render by updating a local state
        setLocalCode(prev => prev); // Trigger re-render without changing code
        
        // If this is an emergency refresh, force a more aggressive update
        if (type === 'emergency-refresh') {
          console.log('[CodePanelG] 🚨 Emergency refresh triggered - forcing component remount');
          // Force a more aggressive refresh by updating all relevant state
          setTimeout(() => {
            setLocalCode(prev => prev + ''); // Force string update
          }, 100);
        }
      }
    };

    console.log('[CodePanelG] 📡 Setting up VideoState update listener');
    try {
      window.addEventListener('videostate-update', handleVideoStateUpdate as EventListener);
    } catch (error) {
      console.error('[CodePanelG] ❌ Failed to add event listener:', error);
    }
    
    return () => {
      console.log('[CodePanelG] 📡 Cleaning up VideoState update listener');
      try {
        window.removeEventListener('videostate-update', handleVideoStateUpdate as EventListener);
      } catch (error) {
        console.error('[CodePanelG] ❌ Failed to remove event listener:', error);
      }
    };
  }, [projectId, scenes.length]);
  
  // Find the selected scene or default to first scene
  const selectedScene = scenes.length === 0
    ? undefined
    : (selectedSceneId
        ? (scenes.find((s: Scene) => s.id === selectedSceneId) || scenes[0])
        : scenes[0]
      );

  // Get scene display name - position based numbering
  const getSceneName = (scene: Scene, index: number) => {
    // Always use position-based numbering for consistency
    return `Scene ${index + 1}`;
  };

  // Update local code when scene changes
  React.useEffect(() => {
    const sceneCode = selectedScene?.data?.code || selectedScene?.tsxCode;
    if (sceneCode && typeof sceneCode === 'string') {
      setLocalCode(sceneCode);
    } else {
      setLocalCode("");
    }
  }, [selectedScene?.id, selectedScene?.data?.code, selectedScene?.tsxCode]);

  // Save code mutation
  const saveCodeMutation = api.scenes.updateSceneCode.useMutation({
    onSuccess: async () => {
      toast.success("Code saved successfully!");
      setIsSaving(false);
      
      // Invalidate iterations query to ensure restore button updates
      await utils.generation.getBatchMessageIterations.invalidate();
      
      // 🚨 CRITICAL FIX: Use updateAndRefresh instead of updateScene to trigger proper video refresh
      if (selectedScene) {
        updateAndRefresh(projectId, (props) => {
          const sceneIndex = props.scenes.findIndex((s: any) => s.id === selectedScene.id);
          if (sceneIndex === -1) return props;
          
          const updatedScenes = [...props.scenes];
          const currentScene = updatedScenes[sceneIndex];
          if (currentScene) {
            updatedScenes[sceneIndex] = {
              ...currentScene,
              data: {
                ...currentScene.data,
                code: localCode // Update the code in the cache
              },
              // TypeScript safe assignment for tsxCode (Scene type may not include it)
              ...(localCode && { tsxCode: localCode })
            };
          }
          
          return {
            ...props,
            scenes: updatedScenes
          };
        });

        // Broadcast a direct event so Preview can recompile immediately
        try {
          const ev = new CustomEvent('code-saved', { detail: { projectId, sceneId: selectedScene.id } });
          window.dispatchEvent(ev);
        } catch {}

        // Add system message to chat when scene is saved
        const sceneName = getSceneName(selectedScene, scenes.findIndex(s => s.id === selectedScene.id));
        useVideoState.getState().addSystemMessage(
          projectId, 
          `💾 Updated ${sceneName}`,
          'status'
        );
      }

      // Also invalidate React Query cache for project data
      utils.project.invalidate();
    },
    onError: (error: any) => {
      toast.error(`Failed to save code: ${error.message}`);
      setIsSaving(false);
    }
  });

  // Add scene mutation - use chat generation
  const addSceneMutation = api.generation.generateScene.useMutation({
    onSuccess: async (result) => {
      toast.success("Scene added successfully!");
      
      // Invalidate caches to refresh scenes
      await utils.generation.getProjectScenes.invalidate({ projectId });
      await utils.chat.getMessages.invalidate({ projectId });
      await utils.generation.getBatchMessageIterations.invalidate();
      
      // Update VideoState store immediately to ensure scene is available
      if (result.data) {
        // Add the new scene to VideoState store
        const newScene = {
          id: result.data.id,
          type: "custom" as const,
          start: 0, // New scenes start at the end, will be calculated properly
          duration: result.data.duration || 150,
          data: {
            name: result.data.name,
            code: result.data.tsxCode || "",
          },
          tsxCode: result.data.tsxCode || "",
          props: {} // Empty props for new scenes
        };
        
        // Update video state using the updateAndRefresh method for consistency
        updateAndRefresh(projectId, (props) => ({
          ...props,
          scenes: [...props.scenes, newScene],
          meta: {
            ...props.meta,
            duration: props.scenes.reduce((sum, scene) => sum + (scene.duration || 150), 0) + (newScene.duration || 150)
          }
        }));
      }
      
      // Update video state if callback provided (similar to TemplatesPanelG)
      if (onSceneGenerated) {
        onSceneGenerated();
      }
      
      // Select the newly added scene
      if (result.data && onSceneSelect) {
        onSceneSelect(result.data.id);
      }
    },
    onError: (error: any) => {
      toast.error(`Failed to add scene: ${error.message}`);
    }
  });

  // Handle scene selection
  const handleSceneSelect = useCallback((sceneId: string) => {
    if (onSceneSelect) {
      onSceneSelect(sceneId);
    }
  }, [onSceneSelect]);

  // Handle add scene
  const handleAddScene = useCallback(async () => {
    try {
      await addSceneMutation.mutateAsync({
        projectId,
        userMessage: "add a new scene", // Simple prompt to add a scene
        userContext: {}
      });
    } catch (error) {
      console.error('[CodePanelG] Add scene failed:', error);
      // Error handling is already done in the mutation onError
    }
  }, [projectId, addSceneMutation]);

  const performSave = useCallback(async (overwriteDuration: boolean) => {
    if (!selectedScene) return;
    await saveCodeMutation.mutateAsync({
      projectId,
      sceneId: selectedScene.id,
      code: localCode,
      overwriteDuration
    });
  }, [selectedScene, localCode, projectId, saveCodeMutation]);

  // Save code to database
  const handleSave = useCallback(async () => {
    if (!selectedScene || !localCode.trim()) {
      toast.error("No code to save");
      return;
    }

    setIsSaving(true);
    
    try {
      // Validate that the code has export default
      if (!localCode.includes('export default')) {
        throw new Error('Component must have a default export');
      }

      // Try to compile with Sucrase first to validate
      compileWithSucrase(localCode);
      
      // Best-effort detect declared duration in code and compare with current
      const durationRegex = /durationInFrames\s*=\s*(\d+)/i;
      const match = localCode.match(durationRegex);
      const parsed = match?.[1] ? parseInt(match[1], 10) : undefined;
      const currentDuration = selectedScene.duration || 0;

      // If mismatch, open a nicer dialog and defer save based on choice
      if (parsed && parsed > 0 && parsed !== currentDuration) {
        setDurationChoice({ parsed, current: currentDuration });
        setDurationDialogOpen(true);
        return; // Wait for user choice; saving happens in dialog actions
      }

      await performSave(false);

    } catch (error) {
      console.error('[CodePanelG] Save failed:', error);
      toast.error(error instanceof Error ? error.message : "Failed to save code");
      setIsSaving(false);
    }
  }, [selectedScene, localCode, performSave]);

  // Auto-save on code change (debounced)
  const handleCodeChange = useCallback((value: string | undefined) => {
    setLocalCode(value || "");
  }, []);

  if (!selectedScene && scenes.length === 0) {
    return (
      <div className="flex flex-col h-full bg-white">
        {/* Header with scene selection */}
        <div className="flex items-center justify-between px-3 py-2 border-b bg-gray-50">
          <div className="flex items-center gap-2">
            <span className="font-medium text-sm">Code Editor</span>
            {scenes.length > 0 && (
              <Select value="" onValueChange={handleSceneSelect}>
                <SelectTrigger className="w-32 h-6 text-xs">
                  <SelectValue placeholder="Select scene" />
                </SelectTrigger>
                <SelectContent>
                  {scenes.map((scene, index) => (
                    <SelectItem key={scene.id} value={scene.id}>
                      {getSceneName(scene, index)}
                    </SelectItem>
                  ))}
                </SelectContent>
              </Select>
            )}
            {/* <Button 
              onClick={handleAddScene}
              size="sm"
              className="bg-orange-600 hover:bg-orange-700 text-white px-2 py-1 h-6 text-xs flex items-center gap-1"
            >
              <PlusIcon className="h-3 w-3" />
              Add Scene
            </Button> */}
          </div>
          <div className="flex items-center gap-1">
            {onClose && (
              <button 
                onClick={onClose} 
                className="text-gray-400 hover:text-red-500 transition-colors p-1 rounded hover:bg-gray-100"
                aria-label="Close Code Editor panel"
              >
                <XIcon className="h-4 w-4" />
              </button>
            )}
          </div>
        </div>
        
        <div className="flex items-center justify-center h-full bg-gray-50/30">
          <div className="text-center p-8 max-w-md bg-white/95 rounded-[15px] shadow-lg border border-gray-100">
            <h3 className="text-lg font-semibold mb-2">No Scene Selected</h3>
            <p className="text-sm text-gray-600">
              Select a scene from the dropdown above or create a new scene to edit its code.
            </p>
          </div>
        </div>
      </div>
    );
  }

  const currentSceneIndex = scenes.findIndex(s => s.id === selectedScene!.id);
  const sceneName = getSceneName(selectedScene as Scene, currentSceneIndex);

  return (
    <div className="flex flex-col h-full bg-white">
      {/* Header with scene selection dropdown */}
      <div className="flex items-center justify-between px-3 py-2 border-b bg-gray-50">
        <div className="flex items-center gap-2">
          <Select value={(selectedScene as Scene).id} onValueChange={handleSceneSelect}>
            <SelectTrigger className="w-32 h-6 text-xs font-medium">
              <SelectValue />
            </SelectTrigger>
            <SelectContent>
              {scenes.map((scene, index) => (
                <SelectItem key={scene.id} value={scene.id}>
                  {getSceneName(scene, index)}
                </SelectItem>
              ))}
            </SelectContent>
          </Select>
          {/* <Button 
            onClick={handleAddScene}
            size="sm"
            className="bg-orange-600 hover:bg-orange-700 text-white px-2 py-1 h-6 text-xs flex items-center gap-1"
          >
            <PlusIcon className="h-3 w-3" />
            Add Scene
          </Button> */}
        </div>
        <div className="flex items-center gap-1">
          <Button 
            onClick={handleSave}
            disabled={isSaving || !localCode.trim()}
            size="sm"
            className="bg-black hover:bg-black text-white px-2 py-1 h-6 text-xs flex items-center gap-1 transition-colors"
          >
            <SaveIcon className="h-3 w-3" />
            {isSaving ? 'Saving...' : 'Save'}
          </Button>
          {onClose && (
            <button 
              onClick={onClose} 
              className="text-gray-400 hover:text-red-500 transition-colors p-1 rounded hover:bg-gray-100"
              aria-label="Close Code Editor panel"
            >
              <XIcon className="h-4 w-4" />
            </button>
          )}
        </div>
      </div>

      {/* Monaco Editor - direct integration without extra padding/borders */}
      <div className="flex-1 overflow-hidden">
        <Editor
          height="100%"
          language="typescript"
          // Hint Monaco to parse TSX by giving the model a .tsx path
          path={`inmemory://model/${(selectedScene as Scene).id}.tsx`}
          value={localCode}
          onChange={handleCodeChange}
          theme={theme === 'dark' ? 'vs-dark' : 'vs-light'}
          options={{
            minimap: { enabled: false },
            fontSize: 14,
            lineNumbers: 'on',
            lineNumbersMinChars: 3,
            glyphMargin: false,
            folding: false,
            lineDecorationsWidth: 10,
            lineHeight: 20,
            wordWrap: 'on',
            scrollBeyondLastLine: false,
            automaticLayout: true,
            tabSize: 2,
            insertSpaces: true,
            formatOnPaste: true,
            formatOnType: true,
            scrollbar: {
              vertical: 'auto',
              horizontal: 'auto',
              verticalScrollbarSize: 12,
              horizontalScrollbarSize: 12,
            },
            overviewRulerLanes: 0,
            hideCursorInOverviewRuler: true,
            overviewRulerBorder: false,
            renderLineHighlight: 'line',
            codeLens: false,
            contextmenu: false,
            quickSuggestions: false,
            suggestOnTriggerCharacters: false,
            acceptSuggestionOnEnter: 'off',
            tabCompletion: 'off',
            wordBasedSuggestions: 'off',
            parameterHints: { enabled: false },
            hover: { enabled: false },
            links: false,
            colorDecorators: false,
            stickyScroll: { enabled: false },
            smoothScrolling: false,
            find: {
              addExtraSpaceOnTop: false,
            },
          }}
        />
      </div>

      {/* Duration mismatch dialog */}
      <Dialog open={durationDialogOpen} onOpenChange={(o) => {
        setDurationDialogOpen(o);
        if (!o) setIsSaving(false);
      }}>
        <DialogContent>
          <DialogHeader>
            <DialogTitle>Duration mismatch detected</DialogTitle>
            <DialogDescription>
              The code declares a different duration than the current scene.
            </DialogDescription>
          </DialogHeader>
          <div className="text-sm text-gray-700 space-y-1">
            <div><span className="font-medium">Current:</span> {durationChoice?.current} frames</div>
            <div><span className="font-medium">From code:</span> {durationChoice?.parsed} frames</div>
          </div>
          <DialogFooter>
            <Button
              variant="secondary"
              onClick={async () => {
                setDurationDialogOpen(false);
                await performSave(false);
              }}
            >
              Keep current
            </Button>
            <Button
              className="bg-orange-500 hover:bg-orange-600"
              onClick={async () => {
                setDurationDialogOpen(false);
                await performSave(true);
              }}
            >
              Update to code
            </Button>
          </DialogFooter>
        </DialogContent>
      </Dialog>
    </div>
  );
}<|MERGE_RESOLUTION|>--- conflicted
+++ resolved
@@ -103,18 +103,12 @@
 
   // Auto-select first scene if none is selected but scenes exist
   React.useEffect(() => {
-<<<<<<< HEAD
-    if (scenes.length > 0 && (!selectedSceneId || !scenes.some(s => s.id === selectedSceneId))) {
-      const firstScene = scenes[0];
-      if (firstScene && onSceneSelect) onSceneSelect(firstScene.id);
-=======
     if (
       scenes.length > 0 &&
       firstSceneId &&
       (!selectedSceneId || !scenes.some((s) => s.id === selectedSceneId))
     ) {
       onSceneSelect?.(firstSceneId);
->>>>>>> 42dc16b6
     }
     // Only react to changes in scene list or selectedSceneId
   }, [scenes.length, firstSceneId, selectedSceneId, onSceneSelect]);
