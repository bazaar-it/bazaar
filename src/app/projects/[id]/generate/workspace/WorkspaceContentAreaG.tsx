--- conflicted
+++ resolved
@@ -961,10 +961,6 @@
               
               {/* Panel layout */}
               {openPanels.length > 0 && (
-<<<<<<< HEAD
-                <ClientOnly>
-                  <PanelGroup id="workspace-panels" direction="horizontal" className="h-full">
-=======
                 <PanelGroup 
                   // Keep key stable across layout changes to avoid remount loops
                   key={`pg-${openPanels.map(p=>p.id).join('-')}`}
@@ -980,7 +976,6 @@
                     setPanelLayout(layout);
                   }}
                 >
->>>>>>> 9d130827
                   {openPanels.map((panel, idx) => (
                       <React.Fragment key={panel?.id || `panel-${idx}`}>
                         <Panel 
@@ -1041,7 +1036,6 @@
                       </React.Fragment>
                   ))}
                   </PanelGroup>
-                </ClientOnly>
               )}
               
               {/* Drop overlay that appears when dragging from sidebar */}
