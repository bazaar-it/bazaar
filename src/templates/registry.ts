// Import templates that have been updated to the new format
import KnowsCode, { templateConfig as knowsCodeConfig } from './KnowsCode';
import { type VideoFormat } from '../lib/types/video/remotion-constants';
import { templateFormatAnalysis } from './analyze-templates';
import PromptIntro, { templateConfig as promptIntroConfig } from './PromptIntro';
import AppleSignIn, { templateConfig as appleSignInConfig } from './AppleSignIn';
import GitHubSignIn, { templateConfig as githubSignInConfig } from './GitHubSignIn';
import GoogleSignIn, { templateConfig as googleSignInConfig } from './GoogleSignIn';
import Coding, { templateConfig as codingConfig } from './Coding';
import GradientText, { templateConfig as gradientTextConfig } from './GradientText';
import DualScreenApp, { templateConfig as dualScreenAppConfig } from './DualScreenApp';
import GoogleSearch, { templateConfig as googleSearchConfig } from './GoogleSearch';
import PromptUI, { templateConfig as promptUIConfig } from './PromptUI';
import DotDotDot, { templateConfig as dotDotDotConfig } from './DotDotDot';
import Placeholders, { templateConfig as placeholdersConfig } from './Placeholders';
import WordFlip, { templateConfig as wordFlipConfig } from './WordFlip';
import MorphingText, { templateConfig as morphingTextConfig } from './MorphingText';
import HighlightSweep, { templateConfig as highlightSweepConfig } from './HighlightSweep';
import CarouselText, { templateConfig as carouselTextConfig } from './CarouselText';
import DrawOn, { templateConfig as drawOnConfig } from './DrawOn';
import WipeIn, { templateConfig as wipeInConfig } from './WipeIn';
import ScaleIn, { templateConfig as scaleInConfig } from './ScaleIn';
import SlideIn, { templateConfig as slideInConfig } from './SlideIn';
import FadeIn, { templateConfig as fadeInConfig } from './FadeIn';
import TeslaStockGraph, { templateConfig as teslaStockGraphConfig } from './TeslaStockGraph';
import CursorClickScene, { templateConfig as cursorClickSceneConfig } from './CursorClickScene';
import MobileApp, { templateConfig as mobileAppConfig } from './MobileApp';
import AppDownload, { templateConfig as appDownloadConfig } from './AppDownload';
import AnimatedHistogram, { templateConfig as animatedHistogramConfig } from './AnimatedHistogram';
import DarkBGGradientText, { templateConfig as darkBGGradientTextConfig } from './DarkBGGradientText';
import Today1Percent, { templateConfig as today1PercentConfig } from './Today1Percent';
import FlareBG, { templateConfig as flareBGConfig } from './FlareBG';
import PinkBG, { templateConfig as pinkBGConfig } from './PinkBG';
import SummerBG, { templateConfig as summerBGConfig } from './SummerBG';
import DarkForestBG, { templateConfig as darkForestBGConfig } from './DarkForestBG';
import BlueBG, { templateConfig as blueBGConfig } from './BlueBG';
import SpaceGreyBG, { templateConfig as spaceGreyBGConfig } from './SpaceGreyBG';
import InstaBG, { templateConfig as instaBGConfig } from './InstaBG';
import SunriseBG, { templateConfig as sunriseBGConfig } from './SunriseBG';
import FruitBG, { templateConfig as fruitBGConfig } from './FruitBG';
import BahamasBG, { templateConfig as bahamasBGConfig } from './BahamasBG';
import CoolSkyBG, { templateConfig as coolSkyBGConfig } from './CoolSkyBG';
import VibeyBG, { templateConfig as vibeyBGConfig } from './VibeyBG';
import VibesBG, { templateConfig as vibesBGConfig } from './VibesBG';
import FastText, { templateConfig as fastTextConfig } from './FastText';
import FintechUI, { templateConfig as fintechUIConfig } from './FintechUI';

export interface TemplateDefinition {
  id: string;
  name: string;
  duration: number; // in frames
  previewFrame: number; // fps for preview
  component: React.ComponentType | null; // Real React component for Remotion Player (null for DB templates)
  getCode: () => string; // Code string for database storage
  supportedFormats?: VideoFormat[]; // Formats this template works well with
  // Additional fields for database templates
  isFromDatabase?: boolean;
  isOfficial?: boolean;
  category?: string | null;
  creator?: {
    id: string;
    name: string | null;
  };
}

// Helper function to add format support to templates
function addFormatSupport(template: Omit<TemplateDefinition, 'supportedFormats'>): TemplateDefinition {
  const formatInfo = templateFormatAnalysis[template.id as keyof typeof templateFormatAnalysis];
  return {
    ...template,
    supportedFormats: formatInfo?.supportedFormats ?? ['landscape', 'portrait', 'square']
  };
}

export const TEMPLATES: TemplateDefinition[] = [
  // 🎯 PRIMARY TEMPLATES - User specified order
  
  // 1. Fast Text (moved to top)
  addFormatSupport({
    ...fastTextConfig,
    component: FastText,
  }),
  
  // 2. Prompt UI (now supports vertical with 99% width)
  addFormatSupport({
    ...promptUIConfig,
    component: PromptUI,
  }),

<<<<<<< HEAD
  
  
  
  // 3. Mobile App
  addFormatSupport({
    ...mobileAppConfig,
    component: MobileApp,
=======
  // 3. Fintech UI (ensure appears on homepage)
  addFormatSupport({
    ...fintechUIConfig,
    component: FintechUI,
>>>>>>> 9b4d9241
  }),

  // 4. Mobile App
  addFormatSupport({
    ...mobileAppConfig,
    component: MobileApp,
  }),
  
<<<<<<< HEAD
=======
  // 5. App Download
  addFormatSupport({
    ...appDownloadConfig,
    component: AppDownload,
  }),
  
>>>>>>> 9b4d9241
  // 6. Google Search
  addFormatSupport({
    ...googleSearchConfig,
    component: GoogleSearch,
  }),
  
  // 7. Gradient Text
  addFormatSupport({
    ...gradientTextConfig,
    component: GradientText,
  }),
  
  // 8. Dual Screen App
  addFormatSupport({
    ...dualScreenAppConfig,
    component: DualScreenApp,
  }),
  
  // 9. Animated Histogram
  addFormatSupport({
    ...animatedHistogramConfig,
    component: AnimatedHistogram,
  }),

  // 🎨 BACKGROUND GRADIENTS
  addFormatSupport({
    ...googleSignInConfig,
    component: GoogleSignIn,
  }),
  addFormatSupport({
    ...pinkBGConfig,
    component: PinkBG,
  }),
  addFormatSupport({
    ...summerBGConfig,
    component: SummerBG,
  }),
  addFormatSupport({
    ...darkForestBGConfig,
    component: DarkForestBG,
  }),
  addFormatSupport({
    ...blueBGConfig,
    component: BlueBG,
  }),
  addFormatSupport({
    ...spaceGreyBGConfig,
    component: SpaceGreyBG,
  }),
  addFormatSupport({
    ...instaBGConfig,
    component: InstaBG,
  }),
  addFormatSupport({
    ...sunriseBGConfig,
    component: SunriseBG,
  }),
  addFormatSupport({
    ...fruitBGConfig,
    component: FruitBG,
  }),
  addFormatSupport({
    ...bahamasBGConfig,
    component: BahamasBG,
  }),
  addFormatSupport({
    ...coolSkyBGConfig,
    component: CoolSkyBG,
  }),
  addFormatSupport({
    ...vibeyBGConfig,
    component: VibeyBG,
  }),
  addFormatSupport({
    ...vibesBGConfig,
    component: VibesBG,
  }),

  // 📚 EVERYTHING ELSE - Alphabetical order
  addFormatSupport({
    ...appleSignInConfig,
    component: AppleSignIn,
  }),
  addFormatSupport({
    ...carouselTextConfig,
    component: CarouselText,
  }),
  addFormatSupport({
    ...codingConfig,
    component: Coding,
  }),
  addFormatSupport({
    ...cursorClickSceneConfig,
    component: CursorClickScene,
  }),
  addFormatSupport({
    ...dotDotDotConfig,
    component: DotDotDot,
  }),
  addFormatSupport({
    ...drawOnConfig,
    component: DrawOn,
  }),
  addFormatSupport({
    ...fadeInConfig,
    component: FadeIn,
  }),
  addFormatSupport({
    ...githubSignInConfig,
    component: GitHubSignIn,
  }),
  addFormatSupport({
    ...highlightSweepConfig,
    component: HighlightSweep,
  }),
  addFormatSupport({
    ...knowsCodeConfig,
    component: KnowsCode,
  }),
  addFormatSupport({
    ...morphingTextConfig,
    component: MorphingText,
  }),
  addFormatSupport({
    ...placeholdersConfig,
    component: Placeholders,
  }),
  addFormatSupport({
    ...promptIntroConfig,
    component: PromptIntro,
  }),
  addFormatSupport({
    ...scaleInConfig,
    component: ScaleIn,
  }),
  addFormatSupport({
    ...slideInConfig,
    component: SlideIn,
  }),
  addFormatSupport({
    ...teslaStockGraphConfig,
    component: TeslaStockGraph,
  }),
  addFormatSupport({
    ...wipeInConfig,
    component: WipeIn,
  }),
  addFormatSupport({
    ...wordFlipConfig,
    component: WordFlip,
  }),
]; <|MERGE_RESOLUTION|>--- conflicted
+++ resolved
@@ -87,37 +87,24 @@
     component: PromptUI,
   }),
 
-<<<<<<< HEAD
-  
-  
-  
-  // 3. Mobile App
+  // 3. Fintech UI (ensure appears on homepage)
+  addFormatSupport({
+    ...fintechUIConfig,
+    component: FintechUI,
+  }),
+
+  // 4. Mobile App
   addFormatSupport({
     ...mobileAppConfig,
     component: MobileApp,
-=======
-  // 3. Fintech UI (ensure appears on homepage)
-  addFormatSupport({
-    ...fintechUIConfig,
-    component: FintechUI,
->>>>>>> 9b4d9241
-  }),
-
-  // 4. Mobile App
-  addFormatSupport({
-    ...mobileAppConfig,
-    component: MobileApp,
-  }),
-  
-<<<<<<< HEAD
-=======
+  }),
+  
   // 5. App Download
   addFormatSupport({
     ...appDownloadConfig,
     component: AppDownload,
   }),
   
->>>>>>> 9b4d9241
   // 6. Google Search
   addFormatSupport({
     ...googleSearchConfig,
