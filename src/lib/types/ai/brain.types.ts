/**
 * Brain/AI Types - Consolidated
 * Single source of truth for all AI/orchestration related types
 * 
 * IMPORTANT: We use simple, flat architecture - no complexity types
 * Field names MUST match database: tsxCode (not code), name (not sceneName)
 */

// ============================================================================
// TOOL NAMES - Original 4 tools plus 3 new multi-scene tools
// ============================================================================

<<<<<<< HEAD
export type ToolName = 'addScene' | 'editScene' | 'deleteScene' | 'trimScene' | 'addAudio' | 'websiteToVideo'; // | 'scenePlanner'; [DISABLED]
=======
export type ToolName = 'addScene' | 'editScene' | 'deleteScene' | 'trimScene' | 'addAudio' | 'websiteToVideo'; // | 'scenePlanner' [DISABLED]
>>>>>>> 9d130827

// ============================================================================
// TOOL TO OPERATION MAPPING - Single source of truth
// ============================================================================

export const TOOL_OPERATION_MAP = {
  addScene: 'scene.create',
  editScene: 'scene.update',
  trimScene: 'scene.update',
  deleteScene: 'scene.delete',
  addAudio: 'audio.add',
  websiteToVideo: 'scene.create',
  // scenePlanner: 'multi-scene.create' [DISABLED]
} as const;

export type ToolOperationType = typeof TOOL_OPERATION_MAP[ToolName];

// ============================================================================
// BRAIN DECISION - What the orchestrator returns
// ============================================================================

export interface BrainDecision {
  success: boolean;
  
  // Tool selection
  toolName?: ToolName;
  
  // Context for the selected tool
  toolContext?: {
    userPrompt: string;
    // Image handling intent decided by the Brain when images are present
    imageAction?: 'embed' | 'recreate';
    imageDirectives?: Array<{
      url: string;
      action: 'embed' | 'recreate';
      target?: 'newScene' | { sceneId: string; selector?: string };
    }>;
    targetSceneId?: string;
    targetDuration?: number; // For trim operations
    requestedDurationFrames?: number; // Explicit duration from user prompt (e.g. "5 seconds" = 150)
    referencedSceneIds?: string[]; // For cross-scene references
    websiteUrl?: string; // For websiteToVideo tool
    imageUrls?: string[];
    videoUrls?: string[];
    audioUrls?: string[];
    assetUrls?: string[]; // All persistent project assets
    errorDetails?: string;
    modelOverride?: string; // Optional model ID for overriding default model
    isYouTubeAnalysis?: boolean; // Flag indicating this is YouTube analysis that should be followed closely
    webContext?: {
      originalUrl: string;
      screenshotUrls: {
        desktop: string;
        mobile: string;
      };
      pageData: {
        title: string;
        description?: string;
        headings: string[];
        url: string;
      };
      analyzedAt: string;
    };
    templateContext?: {  // Template examples for better generation
      examples: Array<{
        id: string;
        name: string;
        code: string;
        style: string;
        description: string;
      }>;
    };
  };
  
  // Brain's reasoning
  reasoning?: string;
  
  // Chat response to show user
  chatResponse?: string;
  
  // Error if decision failed
  error?: string;
  
  // Clarification needed
  needsClarification?: boolean;
  clarificationQuestion?: string;
}

// ============================================================================
// ORCHESTRATION TYPES
// ============================================================================

export interface OrchestrationInput {
  prompt: string;
  projectId: string;
  userId: string;
  userContext?: Record<string, unknown> & {
    modelOverride?: string; // Optional model override for this request
    useGitHub?: boolean; // Explicit GitHub component search mode
  };
  storyboardSoFar?: Array<{
    id: string;
    name: string;
    duration: number;
    order: number;
    tsxCode: string;
  }>;
  chatHistory?: Array<{role: string, content: string}>;
  onProgress?: (stage: string, status: string) => void;
}

export interface OrchestrationOutput {
  success: boolean;
  result?: {
    toolName: ToolName;
    toolContext: BrainDecision['toolContext'];
  };
  reasoning?: string;
  error?: string;
  chatResponse?: string;
  needsClarification?: boolean;
  toolUsed?: ToolName;
}

// ============================================================================
// CONTEXT PACKET - What context builder creates
// ============================================================================

export interface ContextPacket {
  // Real scene history with full TSX code for cross-scene operations
  sceneHistory: Array<{
    id: string;
    name: string;
    tsxCode: string;  // CRITICAL: Full code for cross-scene references
    order: number;
  }>;
  
  // Recent conversation context
  conversationContext: string;
  recentMessages: Array<{
    role: string;
    content: string;
  }>;
  
  // Media context from uploads (images and videos)
  imageContext: {
    currentImages?: string[];
    currentVideos?: string[];
    recentImagesFromChat?: Array<{
      position: number;
      userPrompt: string;
      imageUrls: string[];
    }>;
    recentVideosFromChat?: Array<{
      position: number;
      userPrompt: string;
      videoUrls: string[];
    }>;
  };
  
  // Web analysis context from URL detection
  webContext?: {
    originalUrl: string;
    screenshotUrls: {
      desktop: string;
      mobile: string;
    };
    pageData: {
      title: string;
      description?: string;
      headings: string[];
      url: string;
    };
    analyzedAt: string;
  };
  
  // Scene list for quick reference
  sceneList: Array<{
    id: string;
    name: string;
    order: number;
  }>;
  
  // Persistent asset context from project memory
  assetContext?: {
    allAssets: Array<{
      url: string;
      type: string;
      originalName: string;
    }>;
    logos: string[];  // Quick access to logo URLs
    assetUrls: string[];  // All asset URLs for prompt enforcement
  };
  
  // Template context for improved generation (when no previous scenes exist)
  templateContext?: {
    examples: Array<{
      id: string;
      name: string;
      description: string;
      keywords: string[];
      style: string;
      reasoning: string;
      code: string;        // Full template code
      codePreview: string;  // Short preview for logging
    }>;
    message: string;
    matchDetails: string;
  };
}

// ============================================================================
// TOOL SELECTION RESULT - Internal use by intent analyzer
// ============================================================================

export interface ToolSelectionResult {
  success: boolean;
  toolName?: ToolName;
  targetSceneId?: string;
  targetDuration?: number; // For trim operations - exact frame count
  referencedSceneIds?: string[]; // For cross-scene style/color matching
  websiteUrl?: string; // For websiteToVideo tool
  imageAction?: 'embed' | 'recreate';
  imageDirectives?: Array<{
    url: string;
    action: 'embed' | 'recreate';
    target?: 'newScene' | { sceneId: string; selector?: string };
  }>;
  reasoning?: string;
  error?: string;
  needsClarification?: boolean;
  clarificationQuestion?: string;
  userFeedback?: string;
  requestedDurationSeconds?: number;
  workflow?: Array<any>;
}

// ============================================================================
// TYPE GUARDS
// ============================================================================

export function isValidToolName(value: string): value is ToolName {
  return ['addScene', 'editScene', 'deleteScene', 'trimScene', 'addAudio', 'websiteToVideo'].includes(value); // , 'scenePlanner' [DISABLED]
}<|MERGE_RESOLUTION|>--- conflicted
+++ resolved
@@ -10,11 +10,7 @@
 // TOOL NAMES - Original 4 tools plus 3 new multi-scene tools
 // ============================================================================
 
-<<<<<<< HEAD
-export type ToolName = 'addScene' | 'editScene' | 'deleteScene' | 'trimScene' | 'addAudio' | 'websiteToVideo'; // | 'scenePlanner'; [DISABLED]
-=======
 export type ToolName = 'addScene' | 'editScene' | 'deleteScene' | 'trimScene' | 'addAudio' | 'websiteToVideo'; // | 'scenePlanner' [DISABLED]
->>>>>>> 9d130827
 
 // ============================================================================
 // TOOL TO OPERATION MAPPING - Single source of truth
