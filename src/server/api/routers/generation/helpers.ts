--- conflicted
+++ resolved
@@ -12,10 +12,7 @@
 import { WebsiteToVideoHandler } from "~/tools/website/websiteToVideoHandler";
 import { SceneOrderBuffer } from "./scene-buffer";
 import type { BrainDecision } from "~/lib/types/ai/brain.types";
-<<<<<<< HEAD
-=======
 import { extractTargetSelectorFromDirectives } from "./util";
->>>>>>> 9d130827
 import type { AddToolInput, EditToolInput, DeleteToolInput, TrimToolInput, ScenePlannerToolInput, ScenePlan } from "~/tools/helpers/types";
 import type { AddAudioInput } from "~/tools/addAudio/addAudio";
 import type { SceneEntity } from "~/generated/entities";
@@ -486,12 +483,9 @@
       
       // Preserve manual trims by default: ONLY change duration if explicitly requested
       const setFields: any = {
-<<<<<<< HEAD
+        // Keep tsx and compiled js updates from compilation service
         ...compiledEdit,
-=======
-        tsxCode: editResult.data.tsxCode,
         name: editResult.data.name || sceneToEdit.name, // Preserve scene name
->>>>>>> 9d130827
         props: editResult.data.props || sceneToEdit.props,
         updatedAt: new Date(),
       };
@@ -711,15 +705,6 @@
         scene: sceneToDelete as any // Cast to any to avoid props type issue
       };
 
-<<<<<<< HEAD
-      // [SCENEPLANNER DISABLED] - All scenePlanner logic commented out
-      // console.log(`📋 [HELPERS] Created plan with ${plannerResult.data.scenePlans.length} scenes`);
-      // ... (scenePlanner case logic removed for simplicity)
-      
-      // Fallback: redirect to addScene for multi-scene requests
-      console.log('⚠️ [HELPERS] scenePlanner disabled - falling back to addScene');
-      throw new Error('scenePlanner is temporarily disabled. Please create scenes one at a time using addScene.');
-=======
     // Typography scenes are handled by addScene
     case 'typographyScene' as any:
       // Typography is now handled by addScene tool
@@ -852,7 +837,6 @@
       return { success: true, scene: fallbackScene as any };
       }
       */
->>>>>>> 9d130827
 
     case 'addAudio':
       console.log('🎵 [HELPERS] Processing addAudio tool');
@@ -1130,21 +1114,6 @@
         break;
         
       case 'recreate':
-<<<<<<< HEAD
-        // Use addTool for image recreation - it handles both embed and recreate intents
-        toolResult = await addTool.run({
-          userPrompt: plan.prompt,
-          projectId,
-          userId,
-          sceneNumber: sceneOrder + 1,
-          storyboardSoFar: storyboard,
-          imageUrls: plan.context.imageUrls || [],
-          projectFormat,
-        });
-        
-        if (!toolResult.success || !toolResult.data) {
-          throw new Error(toolResult.error?.message || 'Image recreation failed');
-=======
         try {
           toolResult = await addTool.run({
             userPrompt: plan.prompt,
@@ -1173,7 +1142,6 @@
             imageUrls: plan.context.imageUrls,
             projectFormat,
           });
->>>>>>> 9d130827
         }
         break;
         
