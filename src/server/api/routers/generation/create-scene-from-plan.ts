import { z } from "zod";
import { createTRPCRouter, publicProcedure } from "~/server/api/trpc";
import { db } from "~/server/db";
import { scenes, messages, projects } from "~/server/db/schema";
import { eq, and } from "drizzle-orm";
import { addTool } from "~/tools/add/add";
<<<<<<< HEAD
=======
// imageRecreatorTool removed — use addTool with imageAction: 'recreate'
>>>>>>> 9d130827
import type { ScenePlan } from "~/tools/helpers/types";

export const createSceneFromPlanRouter = createTRPCRouter({
  createScene: publicProcedure
    .input(z.object({
      messageId: z.string(),
      projectId: z.string(),
      userId: z.string(),
    }))
    .mutation(async ({ input }) => {
      const { messageId, projectId, userId } = input;
      
      try {
        console.log('[CREATE_SCENE_FROM_PLAN] Starting scene creation:', { messageId, projectId, userId });
        
        // Get the scene plan message
        const message = await db.query.messages.findFirst({
          where: eq(messages.id, messageId),
        });
        
        if (!message) {
          const error = "Scene plan message not found";
          console.error('[CREATE_SCENE_FROM_PLAN] Error:', error);
          
          // Don't throw - return error response
          return {
            success: false,
            error: error,
            message: 'Scene plan message not found in database'
          };
        }
        
        // Extract scene plan data from message content
        const scenePlanMatch = message.content.match(/<!-- SCENE_PLAN_DATA:(.*) -->/);
        if (!scenePlanMatch || !scenePlanMatch[1]) {
          const error = "Scene plan data not found in message";
          console.error('[CREATE_SCENE_FROM_PLAN] Error:', error);
          
          // Update message to show error
          await db.update(messages)
            .set({
              content: `❌ **Scene Creation Failed:** Scene plan data not found in message`,
              status: 'error',
              updatedAt: new Date(),
            })
            .where(eq(messages.id, messageId));
          
          return {
            success: false,
            error: error,
            message: 'Scene plan data not found in message'
          };
        }
        
        let scenePlanData;
        try {
          scenePlanData = JSON.parse(scenePlanMatch[1]);
        } catch (parseError) {
          const error = "Invalid scene plan data format";
          console.error('[CREATE_SCENE_FROM_PLAN] Parse error:', parseError);
          
          // Update message to show error
          await db.update(messages)
            .set({
              content: `❌ **Scene Creation Failed:** Invalid scene plan data format`,
              status: 'error',
              updatedAt: new Date(),
            })
            .where(eq(messages.id, messageId));
          
          return {
            success: false,
            error: error,
            message: 'Invalid scene plan data format'
          };
        }
        
        const { sceneNumber, scenePlan, projectFormat, imageUrls = [] } = scenePlanData;
        
        console.log('[CREATE_SCENE_FROM_PLAN] Extracted scene plan:', {
          sceneNumber,
          toolType: scenePlan.toolType,
          hasImages: imageUrls.length > 0,
          imageCount: imageUrls.length
        });
      
        // Get current storyboard
        const storyboard = await db.query.scenes.findMany({
          where: eq(scenes.projectId, projectId),
          orderBy: (scenes, { asc }) => [asc(scenes.order)]
        });
        
        // Execute the appropriate tool based on scene plan
        let toolResult;
        
        console.log('[CREATE_SCENE_FROM_PLAN] Executing tool:', scenePlan.toolType);
        
        switch (scenePlan.toolType) {
          case 'typography':
            try {
              // Typography is now handled by addTool
              toolResult = await addTool.run({
                userPrompt: scenePlan.prompt,
                projectId,
                userId,
                projectFormat,
              });
            } catch (toolError) {
              console.error('[CREATE_SCENE_FROM_PLAN] Typography tool error:', toolError);
              toolResult = { success: false, error: { message: toolError instanceof Error ? toolError.message : 'Typography tool failed' } };
            }
            break;
            
          case 'recreate':
            // Check if we have image URLs for recreation
            if (!imageUrls || imageUrls.length === 0) {
              console.warn(`[CREATE_SCENE_FROM_PLAN] No image URLs for recreation, falling back to code-generator`);
              // Fall back to code-generator if no images available
              try {
                toolResult = await addTool.run({
                  userPrompt: scenePlan.prompt,
                  projectId,
                  userId,
                  sceneNumber: storyboard.length + 1,
                  storyboardSoFar: storyboard,
                  projectFormat,
                });
              } catch (toolError) {
                console.error('[CREATE_SCENE_FROM_PLAN] Code-generator fallback error:', toolError);
                toolResult = { success: false, error: { message: toolError instanceof Error ? toolError.message : 'Code-generator fallback failed' } };
              }
            } else {
              try {
                toolResult = await addTool.run({
                  userPrompt: scenePlan.prompt,
                  projectId,
                  userId,
                  sceneNumber: storyboard.length + 1,
                  storyboardSoFar: storyboard,
                  projectFormat,
                  imageUrls: imageUrls,
<<<<<<< HEAD
                  sceneNumber: 1,
                  storyboardSoFar: [],
=======
                  // Direct recreate intent
                  imageAction: 'recreate'
>>>>>>> 9d130827
                });
              } catch (toolError) {
                console.error('[CREATE_SCENE_FROM_PLAN] Image recreator error:', toolError);
                // Fall back to code-generator if image recreator fails
                console.warn(`[CREATE_SCENE_FROM_PLAN] Image recreator failed, falling back to code-generator`);
                try {
                  toolResult = await addTool.run({
                    userPrompt: scenePlan.prompt,
                    projectId,
                    userId,
                    sceneNumber: storyboard.length + 1,
                    storyboardSoFar: storyboard,
                    projectFormat,
                    imageUrls: imageUrls.length > 0 ? imageUrls : undefined,
                  });
                } catch (fallbackError) {
                  console.error('[CREATE_SCENE_FROM_PLAN] Code-generator fallback error:', fallbackError);
                  toolResult = { success: false, error: { message: fallbackError instanceof Error ? fallbackError.message : 'Both image recreator and code-generator failed' } };
                }
              }
            }
            break;
            
          case 'code-generator':
          default:
            try {
              toolResult = await addTool.run({
                userPrompt: scenePlan.prompt,
                projectId,
                userId,
                sceneNumber: storyboard.length + 1,
                storyboardSoFar: storyboard,
                projectFormat,
                imageUrls: imageUrls.length > 0 ? imageUrls : undefined,
              });
            } catch (toolError) {
              console.error('[CREATE_SCENE_FROM_PLAN] Code-generator error:', toolError);
              toolResult = { success: false, error: { message: toolError instanceof Error ? toolError.message : 'Code-generator failed' } };
            }
            break;
        }
        
        if (!toolResult.success || !toolResult.data) {
          const errorMessage = toolResult.error?.message || 'Scene generation failed';
          console.error('[CREATE_SCENE_FROM_PLAN] Tool execution failed:', errorMessage);
          
          // Update message to show error
          await db.update(messages)
            .set({
              content: `❌ **Scene ${sceneNumber}:** Failed to create scene - ${errorMessage}`,
              status: 'error',
              updatedAt: new Date(),
            })
            .where(eq(messages.id, messageId));
          
          return {
            success: false,
            error: errorMessage,
            message: `Scene creation failed: ${errorMessage}`
          };
        }
        
        // Save the generated scene to database
        try {
          const [newScene] = await db.insert(scenes).values({
            projectId,
            name: toolResult.data.name,
            tsxCode: toolResult.data.tsxCode,
            duration: toolResult.data.duration || 150,
            order: sceneNumber - 1,  // Use the planned scene number
            props: (toolResult.data as any).props || {},
            layoutJson: (toolResult.data as any).layoutJson || null,
          }).returning();
          
          if (!newScene) {
            const errorMessage = 'Failed to save scene to database';
            console.error('[CREATE_SCENE_FROM_PLAN] Database error:', errorMessage);
            
            // Update message to show error
            await db.update(messages)
              .set({
                content: `❌ **Scene ${sceneNumber}:** Failed to save scene to database`,
                status: 'error',
                updatedAt: new Date(),
              })
              .where(eq(messages.id, messageId));
            
            return {
              success: false,
              error: errorMessage,
              message: 'Failed to save scene to database'
            };
          }
          
          // Update the message to show it was created
          await db.update(messages)
            .set({
              content: `Scene ${sceneNumber} created successfully`,
              status: 'success',
              kind: 'status',
              updatedAt: new Date(),
            })
            .where(eq(messages.id, messageId));
          
          console.log('[CREATE_SCENE_FROM_PLAN] Scene created successfully:', {
            sceneId: newScene.id,
            sceneName: newScene.name,
            sceneNumber
          });
          
          return {
            success: true,
            scene: newScene,
            message: 'Scene created successfully'
          };
          
        } catch (dbError) {
          const errorMessage = dbError instanceof Error ? dbError.message : 'Database error';
          console.error('[CREATE_SCENE_FROM_PLAN] Database save error:', dbError);
          
          // Update message to show error
          await db.update(messages)
            .set({
              content: `❌ **Scene ${sceneNumber}:** Database error - ${errorMessage}`,
              status: 'error',
              updatedAt: new Date(),
            })
            .where(eq(messages.id, messageId));
          
          return {
            success: false,
            error: errorMessage,
            message: `Database error: ${errorMessage}`
          };
        }
        
      } catch (outerError) {
        // Catch any other unexpected errors
        const errorMessage = outerError instanceof Error ? outerError.message : 'Unknown error occurred';
        console.error('[CREATE_SCENE_FROM_PLAN] Unexpected error:', outerError);
        
        // Try to update message to show error (if possible)
        try {
          await db.update(messages)
            .set({
              content: `❌ **Scene Creation Failed:** ${errorMessage}`,
              status: 'error',
              updatedAt: new Date(),
            })
            .where(eq(messages.id, messageId));
        } catch (updateError) {
          console.error('[CREATE_SCENE_FROM_PLAN] Failed to update message after error:', updateError);
        }
        
        // Never throw - always return error response
        return {
          success: false,
          error: errorMessage,
          message: `Unexpected error: ${errorMessage}`
        };
      }
    }),
    
  createAllScenes: publicProcedure
    .input(z.object({
      projectId: z.string(),
      userId: z.string(),
    }))
    .mutation(async ({ input, ctx }) => {
      const { projectId, userId } = input;
      
      console.log('[CREATE_ALL_SCENES] Starting bulk scene creation for project:', projectId);
      
      try {
        // Get all scene plan messages for this project that haven't been converted yet
        // Scene plans are created with kind='scene_plan' and status='success'
        const scenePlanMessages = await db.query.messages.findMany({
          where: and(
            eq(messages.projectId, projectId),
            eq(messages.kind, 'scene_plan'),
            eq(messages.status, 'success')
          ),
          orderBy: [messages.sequence],
        });
        
        if (!scenePlanMessages || scenePlanMessages.length === 0) {
          // Check if there are any scene plans that have already been converted
          const convertedScenePlans = await db.query.messages.findMany({
            where: and(
              eq(messages.projectId, projectId),
              eq(messages.kind, 'status'),
              eq(messages.status, 'success')
            ),
          });
          
          const hasConvertedPlans = convertedScenePlans.some(msg => 
            msg.content.includes('Scene') && msg.content.includes('created successfully')
          );
          
          return {
            success: false,
            error: hasConvertedPlans 
              ? 'All scene plans have already been created' 
              : 'No scene plans found. Generate a multi-scene video first.',
            results: [],
            errors: [],
          };
        }
        
        console.log(`[CREATE_ALL_SCENES] Found ${scenePlanMessages.length} scene plans to create`);
        
        const results = [];
        const errors = [];
        
        // Create scenes sequentially to maintain order and context
        for (const planMessage of scenePlanMessages) {
          try {
            // Extract scene plan data
            const match = planMessage.content.match(/<!-- SCENE_PLAN_DATA:(.*) -->/);
            if (!match || !match[1]) {
              console.error('[CREATE_ALL_SCENES] Failed to extract scene plan data from message:', planMessage.id);
              errors.push({
                messageId: planMessage.id,
                error: 'Failed to parse scene plan data'
              });
              continue;
            }
            
            const scenePlanData = JSON.parse(match[1]);
            
            console.log(`[CREATE_ALL_SCENES] Creating scene ${scenePlanData.sceneNumber}...`);
            
            // Reuse the core scene creation logic inline
            // (Could be extracted to a shared function later)
            const sceneNumber = scenePlanData.sceneNumber;
            const scenePlan = scenePlanData.scenePlan as ScenePlan;
            const projectFormat = scenePlanData.projectFormat || { width: 1920, height: 1080, fps: 30 };
            const imageUrls = scenePlanData.imageUrls || [];
            
            // Get current storyboard - IMPORTANT: Fetch fresh each time to include newly created scenes
            const storyboard = await db.query.scenes.findMany({
              where: eq(scenes.projectId, projectId),
              orderBy: [scenes.order],
            });
            
            console.log(`[CREATE_ALL_SCENES] Current storyboard has ${storyboard.length} scenes`);
            
            // Execute the appropriate tool
            let toolResult;
            
            // Get previous scene context if available
            const previousScene = storyboard.length > 0 ? storyboard[storyboard.length - 1] : null;
            
            // Extract existing identifiers from all scenes to avoid conflicts
            const existingIdentifiers = new Set<string>();
            storyboard.forEach(scene => {
              // Extract top-level const/function declarations
              const identifierRegex = /(?:const|let|var|function)\s+([a-zA-Z_$][a-zA-Z0-9_$]*)\s*=/g;
              let match;
              while ((match = identifierRegex.exec(scene.tsxCode)) !== null) {
                if (match[1]) {
                  existingIdentifiers.add(match[1]);
                }
              }
            });
            
            console.log(`[CREATE_ALL_SCENES] Found existing identifiers: ${Array.from(existingIdentifiers).join(', ')}`);
            
            // Modify the prompt to include identifier avoidance
            let identifierWarning = '';
            if (sceneNumber > 1 || existingIdentifiers.size > 0) {
              const commonIdentifiers = ['script', 'sequences', 'currentFrame', 'currentStart', 'currentStartFrame', 'totalFrames'];
              const allUsedIdentifiers = new Set([...existingIdentifiers, ...commonIdentifiers]);
              identifierWarning = `\n\nCRITICAL: You are generating Scene ${sceneNumber}. ALL variable names must be unique. DO NOT use these identifiers: ${Array.from(allUsedIdentifiers).join(', ')}. \nInstead use: script${sceneNumber}, sequences${sceneNumber}, currentFrame${sceneNumber}, etc. This is REQUIRED to prevent conflicts.`;
            }
            
            const baseInput = {
              userPrompt: scenePlan.prompt + identifierWarning,
              projectId,
              userId,
              projectFormat,
              storyboardSoFar: storyboard.map(s => ({
                id: s.id,
                name: s.name,
                duration: s.duration,
                order: s.order,
                tsxCode: s.tsxCode,
              })),
              previousSceneContext: previousScene ? {
                tsxCode: previousScene.tsxCode,
                style: previousScene.name // Use name as a style hint
              } : undefined,
              sceneNumber: sceneNumber,
            };
            
            if (scenePlan.toolType === 'typography') {
              // Typography is now handled by addTool
              toolResult = await addTool.run(baseInput);
            } else if (scenePlan.toolType === 'recreate' && imageUrls.length > 0) {
              toolResult = await addTool.run({
                ...baseInput,
                imageUrls,
                imageAction: 'recreate'
              });
            } else {
              // Default to add tool
              toolResult = await addTool.run({
                ...baseInput,
                imageUrls,
              });
            }
            
            if (!toolResult.success || !toolResult.data) {
              const errorMessage = typeof toolResult.error === 'string' 
                ? toolResult.error 
                : toolResult.error?.message || 'Tool execution failed';
              throw new Error(errorMessage);
            }
            
            // Save scene to database
            const [newScene] = await db.insert(scenes).values({
              projectId,
              name: toolResult.data.name,
              tsxCode: toolResult.data.tsxCode,
              duration: toolResult.data.duration || 150,
              order: sceneNumber - 1,  // Use the planned scene number
              props: (toolResult.data as any).props || {},
              layoutJson: (toolResult.data as any).layoutJson || null,
            }).returning();
            
            // Update message status
            await db.update(messages)
              .set({
                content: `Scene ${sceneNumber} created successfully`,
                status: 'success',
                kind: 'status',
                updatedAt: new Date(),
              })
              .where(eq(messages.id, planMessage.id));
            
            // Notify UI about the new scene (for server-side events)
            if (typeof globalThis !== 'undefined' && 'window' in globalThis) {
              // This won't work on server, but keeping for reference
              console.log(`[CREATE_ALL_SCENES] Would dispatch scene-created event if on client`);
            }
            
            const result = { success: true, scene: newScene };
            
            if (result.success) {
              console.log(`[CREATE_ALL_SCENES] ✅ Scene ${sceneNumber} created with order ${sceneNumber - 1}`);
              results.push({
                messageId: planMessage.id,
                sceneNumber: scenePlanData.sceneNumber,
                sceneName: result.scene?.name,
                sceneId: result.scene?.id,
                success: true
              });
            } else {
              console.error(`[CREATE_ALL_SCENES] ❌ Scene ${sceneNumber} failed`);
              errors.push({
                messageId: planMessage.id,
                sceneNumber: scenePlanData.sceneNumber,
                error: 'Scene creation failed'
              });
            }
            
            // Small delay between scenes to avoid overwhelming the system
            await new Promise(resolve => setTimeout(resolve, 500));
            
          } catch (error) {
            console.error('[CREATE_ALL_SCENES] Error creating scene from message:', planMessage.id, error);
            errors.push({
              messageId: planMessage.id,
              error: error instanceof Error ? error.message : 'Unknown error'
            });
          }
        }
        
        console.log('[CREATE_ALL_SCENES] Bulk creation complete:', {
          total: scenePlanMessages.length,
          successful: results.length,
          failed: errors.length
        });
        
        return {
          success: true,
          results,
          errors,
          summary: {
            total: scenePlanMessages.length,
            successful: results.length,
            failed: errors.length
          }
        };
        
      } catch (error) {
        console.error('[CREATE_ALL_SCENES] Fatal error:', error);
        return {
          success: false,
          error: error instanceof Error ? error.message : 'Failed to create scenes',
          results: [],
          errors: [],
        };
      }
    }),
}); <|MERGE_RESOLUTION|>--- conflicted
+++ resolved
@@ -4,10 +4,7 @@
 import { scenes, messages, projects } from "~/server/db/schema";
 import { eq, and } from "drizzle-orm";
 import { addTool } from "~/tools/add/add";
-<<<<<<< HEAD
-=======
 // imageRecreatorTool removed — use addTool with imageAction: 'recreate'
->>>>>>> 9d130827
 import type { ScenePlan } from "~/tools/helpers/types";
 
 export const createSceneFromPlanRouter = createTRPCRouter({
@@ -149,13 +146,8 @@
                   storyboardSoFar: storyboard,
                   projectFormat,
                   imageUrls: imageUrls,
-<<<<<<< HEAD
-                  sceneNumber: 1,
-                  storyboardSoFar: [],
-=======
                   // Direct recreate intent
                   imageAction: 'recreate'
->>>>>>> 9d130827
                 });
               } catch (toolError) {
                 console.error('[CREATE_SCENE_FROM_PLAN] Image recreator error:', toolError);
