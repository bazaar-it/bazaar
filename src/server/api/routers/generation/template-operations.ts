--- conflicted
+++ resolved
@@ -2,13 +2,8 @@
 import { z } from "zod";
 import { protectedProcedure } from "~/server/api/trpc";
 import { db } from "~/server/db";
-<<<<<<< HEAD
 import { scenes, projects, templates, templateScenes, templateUsages } from "~/server/db/schema";
-import { eq, and, asc } from "drizzle-orm";
-=======
-import { scenes, projects, templateUsages } from "~/server/db/schema";
-import { eq, and, isNull } from "drizzle-orm";
->>>>>>> b6cc29c8
+import { eq, and, asc, isNull } from "drizzle-orm";
 import { messageService } from "~/server/services/data/message.service";
 import { ResponseBuilder } from "~/lib/api/response-helpers";
 import { generateTemplateSuffix } from "~/lib/utils/uniquifyTemplateCode";
@@ -56,8 +51,7 @@
 
       // 2. Fetch existing scenes for compilation context
       const existingScenes = await db.query.scenes.findMany({
-<<<<<<< HEAD
-        where: eq(scenes.projectId, projectId),
+        where: and(eq(scenes.projectId, projectId), isNull(scenes.deletedAt)),
         columns: {
           id: true,
           name: true,
@@ -65,9 +59,6 @@
           order: true,
         },
         orderBy: asc(scenes.order),
-=======
-        where: and(eq(scenes.projectId, projectId), isNull(scenes.deletedAt)),
->>>>>>> b6cc29c8
       });
 
       const compileContext = existingScenes.map((scene) => ({
