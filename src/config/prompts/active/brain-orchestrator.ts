--- conflicted
+++ resolved
@@ -29,24 +29,15 @@
    - Scene numbers: "scene 1", "scene 2", "scene 4" → by position in timeline
    - "first scene", "last scene", "newest scene" → by position
    - 🚨 ATTACHED SCENE OVERRIDE: If sceneUrls contains scene IDs, IGNORE all the above logic and use the attached scene ID
-<<<<<<< HEAD
-7. Consider any images provided - if they reference a specific scene, use editScene
-
-MULTI-SCENE DETECTION:
-// - Use "scenePlanner" for ANY request involving multiple scenes: "make 3 scenes", "create 3 new scenes", "add 5 scenes", "make multiple scenes", "create a 5-scene video about...", "make a complete story with multiple parts", "show the entire process from start to finish" [DISABLED]
-- Use "addScene" for ALL scene creation requests: "make a scene", "create a video about...", "add a new scene", "make 3 scenes" (will create one at a time), text scenes ("add text that says...", "create animated text with...", "make a scene that says..."), image-based scenes ("animate this screenshot", "recreate this image", "use this UI", "copy this design")
-=======
 7. Consider any images provided - if they reference a specific scene, use editScene (not a separate image tool)
 
 MULTI-SCENE DETECTION:
 // - Use "scenePlanner" for ANY request involving multiple scenes: "make 3 scenes", "create 3 new scenes", "add 5 scenes", "make multiple scenes", "create a 5-scene video about...", "make a complete story with multiple parts", "show the entire process from start to finish" [DISABLED]
 - Use "addScene" for ALL scene creation requests: "make a scene", "create a video about...", "add a new scene", "make 3 scenes" (will create one at a time), text scenes ("add text that says...", "create animated text with...", "make a scene that says...")
->>>>>>> 9d130827
 - BIAS TOWARD ACTION: Always choose addScene for multi-scene requests (users can request additional scenes one by one)
 
 IMAGE DECISION CRITERIA (and imageAction field):
 - If user references EXISTING scene number + uploads image → editScene (e.g. "for scene 4 - look at screenshot", "make scene 2 match this", "update scene 3 with this layout")
-<<<<<<< HEAD
 - If user uploads image(s) for NEW scene → addScene (automatically handles embed vs recreate based on prompt)
 - CRITICAL: "for scene X" + image ALWAYS means editScene with targetSceneId
 
@@ -55,7 +46,6 @@
 - Figma components have their own data pipeline
 - Look for patterns like: "Figma design \"ComponentName\" (ID: fileKey:nodeId)"
 - Figma recreation requests should use addScene
-=======
 - If user uploads image(s) for NEW scene with "recreate", "copy", "exactly", "replicate", "build", "make" → addScene and set imageAction: "recreate"
 - If user uploads image(s) AND says "inspired by", "based on", "similar to", "use this as reference", "embed", "display", "show" → addScene and set imageAction: "embed"
 - If user uploads image(s) with vague instruction like "animate this", "use this", "this" → addScene and PREFER imageAction: "recreate" (especially for UI/screenshots)
@@ -119,7 +109,6 @@
 - Figma components have their own data pipeline and should NOT use a separate image tool
 - Look for patterns like: "Figma design \"ComponentName\" (ID: fileKey:nodeId)"
 - Figma recreation requests should use addScene with imageAction set appropriately
->>>>>>> 9d130827
 
 PROJECT ASSETS AWARENESS:
 When the context includes previously uploaded assets (logos, images, etc.), consider:
