// src/scripts/log-agent/config.ts
<<<<<<< HEAD
// import { LogAgentConfig } from './types.js'; // Comment out this import
=======
>>>>>>> d956f0c9
import dotenv from 'dotenv';

// Define LogAgentConfig interface directly in this file
export interface LogAgentConfig {
  port: number;
  redis: {
    url: string;
    prefix: string;
    ttl: number; // In seconds
  };
  openai: {
    apiKey: string;
    model: string;
    maxTokens: number;
    timeout: number; // In milliseconds
  };
  worker: {
    concurrency: number;
    maxJobsPerWorker: number;
  };
  patterns: {
    issueThreshold: number; // Min count before notification
    debounceWindow: number; // In milliseconds
  };
  server: {
    bodyLimit: string; // e.g., '200kb'
    maxLines: number; // Max lines per batch
  };
  question?: string; // Making question optional
}

// Load environment variables
dotenv.config();

const DEFAULT_CONFIG: LogAgentConfig = {
  port: parseInt(process.env.LOG_AGENT_PORT || '3002', 10),
  redis: {
    url: process.env.LOG_AGENT_REDIS_URL || 'redis://localhost:6379',
    prefix: 'logagent:',
    ttl: 24 * 60 * 60, // 24 hours in seconds
  },
  openai: {
    apiKey: process.env.OPENAI_API_KEY || '',
    model: process.env.LOG_AGENT_OPENAI_MODEL || 'gpt-3.5-turbo',
    maxTokens: parseInt(process.env.LOG_AGENT_MAX_TOKENS || '4000', 10),
    timeout: parseInt(process.env.LOG_AGENT_OPENAI_TIMEOUT || '15000', 10),
  },
  worker: {
    concurrency: parseInt(process.env.LOG_AGENT_WORKER_CONCURRENCY || '3', 10),
    maxJobsPerWorker: parseInt(process.env.LOG_AGENT_MAX_JOBS_PER_WORKER || '50', 10),
  },
  patterns: {
    issueThreshold: parseInt(process.env.LOG_AGENT_ISSUE_THRESHOLD || '3', 10),
    debounceWindow: parseInt(process.env.LOG_AGENT_DEBOUNCE_WINDOW || '300000', 10), // 5 minutes
  },
  server: {
    bodyLimit: process.env.LOG_AGENT_BODY_LIMIT || '200kb',
    maxLines: parseInt(process.env.LOG_AGENT_MAX_LINES || '10000', 10),
  },
};

// Validate config
if (!DEFAULT_CONFIG.openai.apiKey) {
  console.warn('⚠️ No OpenAI API key found. LLM analysis will be unavailable.');
}

// Export configuration with validation
export const config: LogAgentConfig = DEFAULT_CONFIG;

// Helper function to generate a unique runId
export function generateRunId(): string {
  return `run_${Date.now()}_${Math.random().toString(36).substring(2, 9)}`;
}

// Helper function to get Redis keys for various data
export const redisKeys = {
  logs: (runId: string, source: string) => `${config.redis.prefix}logs:${runId}:${source}`,
  issues: (runId: string) => `${config.redis.prefix}issues:${runId}`,
  callback: (runId: string) => `${config.redis.prefix}callback:${runId}`,
  latestRun: () => `${config.redis.prefix}latest_run`,
}; <|MERGE_RESOLUTION|>--- conflicted
+++ resolved
@@ -1,8 +1,4 @@
 // src/scripts/log-agent/config.ts
-<<<<<<< HEAD
-// import { LogAgentConfig } from './types.js'; // Comment out this import
-=======
->>>>>>> d956f0c9
 import dotenv from 'dotenv';
 
 // Define LogAgentConfig interface directly in this file
@@ -83,4 +79,4 @@
   issues: (runId: string) => `${config.redis.prefix}issues:${runId}`,
   callback: (runId: string) => `${config.redis.prefix}callback:${runId}`,
   latestRun: () => `${config.redis.prefix}latest_run`,
-}; +};