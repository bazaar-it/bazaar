--- conflicted
+++ resolved
@@ -25,15 +25,11 @@
     pathname === '/admin/promo-codes' ? 'promo-codes' :
     pathname === '/admin/paywall-analytics' ? 'paywall-analytics' :
     pathname === '/admin/evals' ? 'evals' :
-<<<<<<< HEAD
+    pathname === '/admin/live' ? 'live' :
     pathname === '/admin/error-analytics' ? 'error-analytics' :
     pathname === '/admin/brand-extraction' ? 'brand-extraction' :
     pathname === '/admin/project-search' ? 'project-search' :
     pathname === '/admin/prompt-ab-testing' ? 'prompt-ab-testing' : 'homepage';
-=======
-    pathname === '/admin/live' ? 'live' :
-    pathname === '/admin/error-analytics' ? 'error-analytics' : 'homepage';
->>>>>>> 9b4d9241
 
   return (
     <div className="w-72 bg-gradient-to-b from-gray-900 to-gray-800 shadow-2xl min-h-screen">
@@ -111,34 +107,35 @@
               Analytics
             </Link>
 
-<<<<<<< HEAD
+            {/* Live Stream */}
+            <Link 
+              href="/admin/live"
+              className={`flex items-center px-4 py-3 text-sm font-medium rounded-lg w-full text-left transition-all duration-200 ${
+                currentSection === 'live'
+                  ? 'bg-gradient-to-r from-indigo-500 to-purple-600 text-white shadow-lg'
+                  : 'text-gray-300 hover:text-white hover:bg-gray-700/50'
+              }`}
+            >
+              <svg className="mr-3 h-5 w-5" fill="none" stroke="currentColor" viewBox="0 0 24 24">
+                <path strokeLinecap="round" strokeLinejoin="round" strokeWidth={2} d="M15 10l4.553-2.276A1 1 0 0121 8.618v6.764a1 1 0 01-1.447.894L15 14M4 6a2 2 0 00-2 2v8a2 2 0 002 2h8a2 2 0 002-2V8a2 2 0 00-2-2H4z" />
+              </svg>
+              Live Stream
+            </Link>
+
             {/* Brand Extraction */}
             <Link 
               href="/admin/brand-extraction"
               className={`flex items-center px-4 py-3 text-sm font-medium rounded-lg w-full text-left transition-all duration-200 ${
                 currentSection === 'brand-extraction'
-=======
-            {/* Live Stream */}
-            <Link 
-              href="/admin/live"
-              className={`flex items-center px-4 py-3 text-sm font-medium rounded-lg w-full text-left transition-all duration-200 ${
-                currentSection === 'live'
->>>>>>> 9b4d9241
-                  ? 'bg-gradient-to-r from-indigo-500 to-purple-600 text-white shadow-lg'
-                  : 'text-gray-300 hover:text-white hover:bg-gray-700/50'
-              }`}
-            >
-              <svg className="mr-3 h-5 w-5" fill="none" stroke="currentColor" viewBox="0 0 24 24">
-<<<<<<< HEAD
+                  ? 'bg-gradient-to-r from-indigo-500 to-purple-600 text-white shadow-lg'
+                  : 'text-gray-300 hover:text-white hover:bg-gray-700/50'
+              }`}
+            >
+              <svg className="mr-3 h-5 w-5" fill="none" stroke="currentColor" viewBox="0 0 24 24">
                 <path strokeLinecap="round" strokeLinejoin="round" strokeWidth={2} d="M21 12a9 9 0 01-9 9m9-9a9 9 0 00-9-9m9 9H3m9 9a9 9 0 01-9-9m9 9c1.657 0 3-4.03 3-9s-1.343-9-3-9m0 18c-1.657 0-3-4.03-3-9s1.343-9 3-9m-9 9a9 9 0 019-9" />
               </svg>
               <span className="font-medium">Brand Extraction</span>
               <span className="ml-2 px-2 py-0.5 text-xs bg-yellow-500 text-black rounded-full">NEW</span>
-=======
-                <path strokeLinecap="round" strokeLinejoin="round" strokeWidth={2} d="M15 10l4.553-2.276A1 1 0 0121 8.618v6.764a1 1 0 01-1.447.894L15 14M4 6a2 2 0 00-2 2v8a2 2 0 002 2h8a2 2 0 002-2V8a2 2 0 00-2-2H4z" />
-              </svg>
-              Live Stream
->>>>>>> 9b4d9241
             </Link>
 
             {/* Marketing Dashboard */}
