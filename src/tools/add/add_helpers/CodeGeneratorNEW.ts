--- conflicted
+++ resolved
@@ -41,11 +41,7 @@
     
     // 🚨 FIX: Extract code from markdown code blocks if AI included extra text
     const codeBlockMatch = cleanCode.match(/```(?:javascript|tsx|ts|js)?\n([\s\S]*?)\n```/);
-<<<<<<< HEAD
-    if (codeBlockMatch) {
-=======
     if (codeBlockMatch && codeBlockMatch[1]) {
->>>>>>> befcf7e3
       console.warn('🚨 [UNIFIED PROCESSOR] Extracting code from markdown block, ignoring surrounding text');
       cleanCode = codeBlockMatch[1].trim();
     } else {
