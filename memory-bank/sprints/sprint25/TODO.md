//memory-bank/sprints/sprint25/TODO.md
<<<<<<< HEAD
- [ ] Implement BAZAAR-255 ESM build pipeline
- [ ] Update loaders per BAZAAR-256
- [ ] Decide on import map vs bundling for runtime deps (BAZAAR-258)
- [ ] Prototype server-side wrapper (BAZAAR-259)
- [ ] Extend tests for new flow (BAZAAR-260)
- [x] Adjust generation templates (BAZAAR-257)
=======
# Sprint 25 TODO

## Custom Component Improvements

### ESM Module Migration

- ✅ BAZAAR-255: Update build pipeline from IIFE to ESM module format
  - ✅ Change esbuild configuration to output ESM modules
  - ✅ Remove the globalName option for window.__REMOTION_COMPONENT
  - ✅ Update external dependencies configuration
  - ✅ Fix code sanitization for ESM compatibility

- ✅ BAZAAR-256: Update component loading mechanism to use React.lazy
  - ✅ Rewrite useRemoteComponent hook to use React.lazy 
  - ✅ Implement proper error boundaries and Suspense support
  - ✅ Handle different export patterns (default vs named exports)
  - ✅ Remove deprecated window.__REMOTION_COMPONENT usage

- ✅ BAZAAR-257: Update component templates for ESM compatibility
  - ✅ Update the component template to use proper ESM export syntax
  - ✅ Remove IIFE wrappers and global namespace pollution
  - ✅ Add explicit default exports for React.lazy compatibility

- ✅ BAZAAR-258: Handle runtime dependencies appropriately
  - ✅ Update dependency handling in build pipeline
  - ✅ Mark React and Remotion as external dependencies
  - ✅ Preserve imports during build process

- ✅ BAZAAR-260: Complete test coverage for the new ESM workflow
  - ✅ Test React.lazy component loading
  - ✅ Test ESM module format output
  - ✅ Test different component export patterns
  - ✅ Test external dependency handling
  - ✅ Basic server-side suite complete

### Next Steps

- [ ] BAZAAR-259: Prototype server-side wrapper
  - [ ] Implement server-side component validation
  - [ ] Create rendering safeguards

- [x] BAZAAR-261: Update documentation for ESM components
  - [x] Add developer guide for creating ESM-compatible components
  - [x] Update API documentation to reflect new component loading pattern

- [ ] BAZAAR-262: Performance testing for ESM components
  - [x] Measure component load time before and after ESM migration
  - [x] Track memory usage with new component loading approach
  - [x] Benchmark React.lazy vs script tag approach

- [x] BAZAAR-263: Implement shared module system
  - [x] Create a system for shared utilities across components
  - [x] Implement version management for shared modules
  - [x] Add documentation for using shared modules
>>>>>>> 871df34e
<|MERGE_RESOLUTION|>--- conflicted
+++ resolved
@@ -1,12 +1,10 @@
 //memory-bank/sprints/sprint25/TODO.md
-<<<<<<< HEAD
 - [ ] Implement BAZAAR-255 ESM build pipeline
 - [ ] Update loaders per BAZAAR-256
 - [ ] Decide on import map vs bundling for runtime deps (BAZAAR-258)
 - [ ] Prototype server-side wrapper (BAZAAR-259)
 - [ ] Extend tests for new flow (BAZAAR-260)
 - [x] Adjust generation templates (BAZAAR-257)
-=======
 # Sprint 25 TODO
 
 ## Custom Component Improvements
@@ -60,5 +58,4 @@
 - [x] BAZAAR-263: Implement shared module system
   - [x] Create a system for shared utilities across components
   - [x] Implement version management for shared modules
-  - [x] Add documentation for using shared modules
->>>>>>> 871df34e
+  - [x] Add documentation for using shared modules